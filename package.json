--- conflicted
+++ resolved
@@ -26,12 +26,8 @@
     "@gadget-client/app-with-no-user-model": "^1.10.0",
     "@gadget-client/bulk-actions-test": "^1.113.0",
     "@gadget-client/full-auth": "^1.9.0",
-<<<<<<< HEAD
-    "@gadget-client/js-clients-test": "1.498.0-development.550",
-    "@gadget-client/kitchen-sink": "1.4.0-development.184",
-=======
+    "@gadget-client/js-clients-test": "1.498.0-development.550", 
     "@gadget-client/kitchen-sink": "1.5.0-development.200",
->>>>>>> 221d8f8a
     "@gadget-client/related-products-example": "^1.865.0",
     "@gadget-client/zxcv-deeply-nested": "^1.212.0",
     "@gadget-client/zxcv-manythrough-example": "1.3.0-development.40",
