--- conflicted
+++ resolved
@@ -19,12 +19,7 @@
 
   const submit = (modelName: string) => {
     cy.get("form [type=submit][aria-hidden!=true]").click();
-<<<<<<< HEAD
-
-    cy.contains(`Saved ${modelName} successfully`);
-=======
     cy.contains(`Saved ${modelName} successfully`, { timeout: 10000 });
->>>>>>> 29ac7a72
   };
 
   it("renders an error if the backend returns one when fetching the model data", () => {
