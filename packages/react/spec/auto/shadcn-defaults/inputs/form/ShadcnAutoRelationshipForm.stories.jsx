import React from "react";
import { Provider } from "../../../../../src/GadgetProvider.tsx";
import { makeAutocomponents } from "../../../../../src/auto/shadcn/unreleasedIndex.ts";
import { FormProvider, useForm } from "../../../../../src/useActionForm.ts";
import { testApi as api } from "../../../../apis.ts";
import { StorybookErrorBoundary } from "../../../storybook/StorybookErrorBoundary.tsx";
import { elements } from "../../index.tsx";

// More on how to set up stories at: https://storybook.js.org/docs/writing-stories#default-export

<<<<<<< HEAD
const { AutoForm, AutoHasOneForm, AutoInput, AutoSubmit, SubmitResultBanner, AutoBelongsToForm, AutoHasManyForm } = makeAutocomponents(elements);
const { Card, Label } = elements;

const Component = (props) => {
  return (
    <AutoForm {...props} >
      <div className="flex flex-col gap-6">
        <div className="bg-white p-4 rounded-md">
          <SubmitResultBanner />
        </div>
        <div className="flex flex-col gap-4">
          <Card className="p-6 w-full bg-white shadow-lg rounded-lg">
            <AutoBelongsToForm field="section" primaryLabel="name"
              renderParent={(record) => <Label>this is a custom belongsTo render for {record.name}</Label>}
            >
              <AutoInput field="name" />
            </AutoBelongsToForm>
          </Card>
=======
const { AutoForm, AutoHasOneForm, AutoInput, AutoSubmit, SubmitResultBanner, AutoBelongsToForm } = makeAutocomponents(elements);
const { Label } = elements;

const Component = (props) => {
  return (
    <AutoForm {...props} action={api.widget.create}>
      <div className="flex flex-col gap-4">
        <div>
          <AutoBelongsToForm field="section" primaryLabel="name"
            renderSelectedRecord={(record) => <Label>this is a custom belongsTo render for {record.name}</Label>}
          >
            <AutoInput field="name" />
          </AutoBelongsToForm>
>>>>>>> d8de6730
        </div>

        <div className="flex flex-col gap-4">
          <Card className="p-6 w-full bg-white shadow-lg rounded-lg">
            <AutoHasOneForm field="doodad" primaryLabel="name"
              secondaryLabel={(record) => `${record.weight ?? 'N/A'} (${record.active ?? 'N/A'})`} tertiaryLabel="size"
            >

              <div className="flex flex-col gap-4">
                <AutoInput field="name" />
                <AutoInput field="weight" />
                <AutoInput field="active" />
                <AutoInput field="size" />
              </div>
            </AutoHasOneForm>
          </Card>
        </div>
        <div>
          <Card className="p-6 w-full bg-white shadow-lg rounded-lg">
            <AutoHasManyForm
              label={
                <Label as="h2" variant="headingSm">
                  Has Many Form -- Gizmos
                </Label>
              }
              field="gizmos"
              selectPaths={["name", "orientation"]}
              primaryLabel="name"
              secondaryLabel="orientation"
            >
              <div className="flex flex-col gap-4">
                <AutoInput field="name" />
                <AutoInput field="orientation" />
                <AutoInput field="attachment" />
                <AutoHasManyForm field="doodads" selectPaths={["name", "weight"]} primaryLabel="name" secondaryLabel="weight">
                  <div className="flex flex-col gap-4">
                    <AutoInput field="name" />
                    <AutoInput field="weight" />
                  </div>
                </AutoHasManyForm>
              </div>
            </AutoHasManyForm>
          </Card>
        </div>
        <div className="mt-4">
          <AutoSubmit variant="default" className="w-full bg-white p-2 rounded-md" />
        </div>
      </div>
    </AutoForm >
  );
};

export default {
  title: "Shadcn/AutoRelationshipForm",
  component: Component,
  decorators: [
    (Story, { parameters }) => {
      const { theme = "light" } = parameters;
      return (
        <div style={{ width: "600px" }}>
          <Provider api={api}>
            <FormProvider {...useForm()}>
              <StorybookErrorBoundary>
                <Story />
              </StorybookErrorBoundary>
            </FormProvider>
          </Provider>
        </div>
      );
    },
  ],

  parameters: {
    layout: "centered",
  },
  tags: ["autodocs"],
};

export const Create = {
  args: {
    action: api.widget.create,
    debug: true,
  },
};

export const Update = {
  args: {
    action: api.widget.update,
    findBy: "1",
  },
};

export const CreateWithLargeHasMany = {
  render: (args) => <ExampleSectionAutoRelatedForm {...args} />,
  args: {
    action: api.section.create,
  },
};

const ExampleSectionAutoRelatedForm = (props) => {
  return (
    <div className="flex flex-col gap-4">
      <AutoForm {...props}>
        <SubmitResultBanner />
        <Card>
          <Label >
            Top Level Form -- Section
          </Label>
          <AutoInput field="name" />
          <AutoInput field="label" />
        </Card>

        <Card>
          <Label >
            Has Many Form -- Widgets
          </Label>
          <AutoHasManyForm field="widgets" label="Widgets">
            <AutoInput field="name" />
            <AutoInput field="inventoryCount" />
          </AutoHasManyForm>
        </Card>
        <AutoSubmit />
      </AutoForm>
    </div>
  );
};<|MERGE_RESOLUTION|>--- conflicted
+++ resolved
@@ -8,7 +8,6 @@
 
 // More on how to set up stories at: https://storybook.js.org/docs/writing-stories#default-export
 
-<<<<<<< HEAD
 const { AutoForm, AutoHasOneForm, AutoInput, AutoSubmit, SubmitResultBanner, AutoBelongsToForm, AutoHasManyForm } = makeAutocomponents(elements);
 const { Card, Label } = elements;
 
@@ -22,26 +21,11 @@
         <div className="flex flex-col gap-4">
           <Card className="p-6 w-full bg-white shadow-lg rounded-lg">
             <AutoBelongsToForm field="section" primaryLabel="name"
-              renderParent={(record) => <Label>this is a custom belongsTo render for {record.name}</Label>}
+              renderSelectedRecord={(record) => <Label>this is a custom belongsTo render for {record.name}</Label>}
             >
               <AutoInput field="name" />
             </AutoBelongsToForm>
           </Card>
-=======
-const { AutoForm, AutoHasOneForm, AutoInput, AutoSubmit, SubmitResultBanner, AutoBelongsToForm } = makeAutocomponents(elements);
-const { Label } = elements;
-
-const Component = (props) => {
-  return (
-    <AutoForm {...props} action={api.widget.create}>
-      <div className="flex flex-col gap-4">
-        <div>
-          <AutoBelongsToForm field="section" primaryLabel="name"
-            renderSelectedRecord={(record) => <Label>this is a custom belongsTo render for {record.name}</Label>}
-          >
-            <AutoInput field="name" />
-          </AutoBelongsToForm>
->>>>>>> d8de6730
         </div>
 
         <div className="flex flex-col gap-4">
