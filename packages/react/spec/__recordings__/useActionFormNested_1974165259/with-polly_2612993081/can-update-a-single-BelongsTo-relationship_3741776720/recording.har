--- conflicted
+++ resolved
@@ -168,11 +168,11 @@
         }
       },
       {
-        "_id": "97b8775df5d78996afc33b4d54480992",
+        "_id": "4b671f1a34bd357917534a4aae89f43f",
         "_order": 0,
         "cache": {},
         "request": {
-          "bodySize": 715,
+          "bodySize": 723,
           "cookies": [],
           "headers": [
             {
@@ -193,7 +193,7 @@
             {
               "_fromType": "array",
               "name": "content-length",
-              "value": "715"
+              "value": "723"
             },
             {
               "_fromType": "array",
@@ -216,7 +216,7 @@
           "postData": {
             "mimeType": "application/json",
             "params": [],
-            "text": "{\"operationName\":\"updateAnswer\",\"query\":\"mutation updateAnswer($id: GadgetID!, $answer: UpdateAnswerInput) {\\n  updateAnswer(id: $id, answer: $answer) {\\n    success\\n    errors {\\n      message\\n      code\\n      ... on InvalidRecordError {\\n        validationErrors {\\n          message\\n          apiIdentifier\\n          __typename\\n        }\\n        __typename\\n      }\\n      __typename\\n    }\\n    answer {\\n      id\\n      text\\n      question {\\n        id\\n        __typename\\n      }\\n      __typename\\n    }\\n    __typename\\n  }\\n  gadgetMeta {\\n    hydrations(modelName: \\n\\\"answer\\\")\\n    __typename\\n  }\\n}\",\"variables\":{\"answer\":{\"question\":{\"_link\":123},\"text\":\"test answers updated\"},\"id\":\"187\"}}"
+            "text": "{\"operationName\":\"updateAnswer\",\"query\":\"mutation updateAnswer($id: GadgetID!, $answer: UpdateAnswerInput) {\\n  updateAnswer(id: $id, answer: $answer) {\\n    success\\n    errors {\\n      message\\n      code\\n      ... on InvalidRecordError {\\n        validationErrors {\\n          message\\n          apiIdentifier\\n          __typename\\n        }\\n        __typename\\n      }\\n      __typename\\n    }\\n    answer {\\n      id\\n      text\\n      question {\\n        id\\n        __typename\\n      }\\n      __typename\\n    }\\n    __typename\\n  }\\n  gadgetMeta {\\n    hydrations(modelName: \\n\\\"answer\\\")\\n    __typename\\n  }\\n}\",\"variables\":{\"answer\":{\"question\":{\"update\":{\"id\":123}},\"text\":\"test answers updated\"},\"id\":\"187\"}}"
           },
           "queryString": [
             {
@@ -227,31 +227,18 @@
           "url": "https://zxcv-deeply-nested--development.gadget.app/api/graphql?operation=updateAnswer"
         },
         "response": {
-<<<<<<< HEAD
-          "bodySize": 376,
+          "bodySize": 431,
           "content": {
             "encoding": "base64",
             "mimeType": "application/json; charset=utf-8",
-            "size": 376,
-            "text": "[\"H4sIAAAAAAAAA4SQwU7DMBBEf6Xas0WaNmlS3yIhoR44gOBcGXuTRrhO6l2LVlX+HTlpAeXCccfPM7N7BaNYgbxC6I1irBx9oY8zBa2RCCT7gALQ+84TSBesFaB+sNaAhLQsQADjmUECI/FiAmgxuRoQcApI3Hbu99NqDQL2e7706NQRQcLLnRlmD7dac/n9T+dXpGA5Io0yDfIzTnsdLsaraEpx0h5jnyoWfVSMb+0RQdyWn8nztKfRt+p72+rRcYwYBgF4ZnR0z7BdQyDhwNyTTJKm4Qfbus8k6kmaLzfLMiny1bZe6zwrU5UWZZ1+ZFhsMl3nhdLbTMdzeqVxFy/1LzwM3wAAAP//AwD2sWQqyAEAAA==\"]"
-=======
-          "bodySize": 372,
-          "content": {
-            "encoding": "base64",
-            "mimeType": "application/json; charset=utf-8",
-            "size": 372,
-            "text": "[\"H4sIAAAAAAAAA4SQzU7DMBCEX6Xas0V+SEjqWyQk1AMHEJwr117SCNdJvWvRqsq7IyctoFw47vjzzOxewChWIC8QBqMYG0df6ONMQWskAsk+oAD0vvcE0gVrBagfrDMgIasrEMB4YpDASLyaAVrNrgYEHAMSd737/ZTfg4Dtls8DOnVAkPByY8bFw7XWUn7/0/kVKViOSKtMi/yM8177s/EqmlKctMfYp4lFHxXjW3dAENflF/Iy7WnybYbBdnpynCLGUQCeGB3dMmzfEkjYMw8kk6Rt+c527jOJepKV6UNaJ2lRFnmtTW7Uh1lnhdpVWVWlZY07s8Ysjef0SuMmXupfeBy/AQAA//8DAKeB4C/IAQAA\"]"
->>>>>>> b378f112
+            "size": 431,
+            "text": "[\"H4sIAAAAAAAAA4SRzW6DMBCE7zzFas9R+QuEckOqVPXQQ6v2HBm8EFQC1F7URFHevTIQAlxy9Hhm/e34YgGgFCwwhosFAIBdKwVTUus/UpMKgLrLMtIaY2DV0eYmk1KNMmrdVdWkinUcAEuJMaAb7XBzF5lObGQmzTCkNAwIcu777Uhz2dSLkfehnj8zA+B+z+eWanEkc/1xC0+W62z00jsubq18K9f3rKRP0l3FQ2L0YyFkQfxOs2IB8HCWShgQvWwmU2T2TfomXgTTV3mk+fZjISvDA8bXniFp26rM+ld7nAHTGmNIJ6ZaL5CwagpzwgNzq2PbLgp+qsr6xzYXths4oRPZMvWcSDpeHvip44dSBjLI3XznBNvnMNumIz6yEhm99b/0MGKorOs/AAAA//8=\",\"AwAkbPvOlAIAAA==\"]"
           },
           "cookies": [],
           "headers": [
             {
               "name": "date",
-<<<<<<< HEAD
-              "value": "Thu, 11 Jul 2024 18:49:53 GMT"
-=======
-              "value": "Thu, 11 Jul 2024 22:37:52 GMT"
->>>>>>> b378f112
+              "value": "Fri, 14 Jun 2024 23:48:12 GMT"
             },
             {
               "name": "content-type",
@@ -263,7 +250,7 @@
             },
             {
               "name": "connection",
-              "value": "close"
+              "value": "keep-alive"
             },
             {
               "name": "vary",
@@ -283,19 +270,11 @@
             },
             {
               "name": "x-request-id",
-<<<<<<< HEAD
-              "value": "1cba612ed28ca81c81eb50b1fe05baf7"
+              "value": "ae1569314cfb0cfa162a1060e560edbf"
             },
             {
               "name": "x-trace-id",
-              "value": "7529f3c5481a178f1b4e764cf57ac94c"
-=======
-              "value": "18ebbbbb0de54d77ce671d9e94636675"
-            },
-            {
-              "name": "x-trace-id",
-              "value": "045428cd2dafd914ab7177058ebd9e10"
->>>>>>> b378f112
+              "value": "db208d02f53b036dd5d5f1f705496c4b"
             },
             {
               "name": "strict-transport-security",
@@ -311,11 +290,7 @@
             },
             {
               "name": "report-to",
-<<<<<<< HEAD
-              "value": "{\"endpoints\":[{\"url\":\"https:\\/\\/a.nel.cloudflare.com\\/report\\/v4?s=CV6ujkpFXyMynbAy3YgYH0NIrSiMeX9D4JQqCwOW0sbq6ienCA5ZfYIqqGn7dF2KwEFxtgTgy79%2FS1E3N8aqOzqstqhm873jgZEiJQtkCP9bdnIvoEKLylimZFMtSG%2BmpM8wYSKKfDAES28pcTPe46ftTAFl7PBX2MTHxw%3D%3D\"}],\"group\":\"cf-nel\",\"max_age\":604800}"
-=======
-              "value": "{\"endpoints\":[{\"url\":\"https:\\/\\/a.nel.cloudflare.com\\/report\\/v4?s=8xR3naIYUXqP7AC1EJX3kA7sxEjX%2BGfPkimnDiQEyTjVrKvG%2BYBMh%2Fy7A%2BpdlJ6s%2BJtWYE%2BGcpLuzt7haT%2BIEPt0PIQQGitrGReAZ21sVbsX4gZYv%2FOydwdrICntQEFZx5LYgltrcoe7BuDlvnnC5FRbDJL9tSkM6ZcL1A%3D%3D\"}],\"group\":\"cf-nel\",\"max_age\":604800}"
->>>>>>> b378f112
+              "value": "{\"endpoints\":[{\"url\":\"https:\\/\\/a.nel.cloudflare.com\\/report\\/v4?s=aDsB7JZA5N7f9XVqqjHNgt2NTmwnz%2FZb4cs8Xk5b9KCghbuDQZ3yiDE2bCSk09VKCvhbtput3qtpcfjJODU1bryCxf4JtW4kL5UgMzSoDdBcfxuP3B%2Fp25ZtrNXivAEwWVOcyZecB2tuKa%2FFCafX3QsbSprFRcY4HwnVUQ%3D%3D\"}],\"group\":\"cf-nel\",\"max_age\":604800}"
             },
             {
               "name": "nel",
@@ -327,34 +302,21 @@
             },
             {
               "name": "cf-ray",
-<<<<<<< HEAD
-              "value": "8a1af9cd0e624388-EWR"
-=======
-              "value": "8a1c47c51ebc72b9-EWR"
->>>>>>> b378f112
+              "value": "893e35b97b7a5e82-EWR"
             },
             {
               "name": "content-encoding",
               "value": "gzip"
             }
           ],
-<<<<<<< HEAD
-          "headersSize": 943,
-=======
-          "headersSize": 955,
->>>>>>> b378f112
+          "headersSize": 950,
           "httpVersion": "HTTP/1.1",
           "redirectURL": "",
           "status": 200,
           "statusText": "OK"
         },
-<<<<<<< HEAD
-        "startedDateTime": "2024-07-11T18:49:50.757Z",
-        "time": 2526,
-=======
-        "startedDateTime": "2024-07-11T22:37:50.153Z",
-        "time": 2808,
->>>>>>> b378f112
+        "startedDateTime": "2024-06-14T23:48:12.270Z",
+        "time": 472,
         "timings": {
           "blocked": -1,
           "connect": -1,
@@ -362,11 +324,7 @@
           "receive": 0,
           "send": 0,
           "ssl": -1,
-<<<<<<< HEAD
-          "wait": 2526
-=======
-          "wait": 2808
->>>>>>> b378f112
+          "wait": 472
         }
       }
     ],
