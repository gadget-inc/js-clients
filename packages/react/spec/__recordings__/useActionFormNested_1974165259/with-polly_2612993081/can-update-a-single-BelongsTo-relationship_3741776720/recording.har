{
  "log": {
    "_recordingName": "useActionFormNested/with polly/can update a single BelongsTo relationship",
    "creator": {
      "comment": "persister:fs",
      "name": "Polly.JS",
      "version": "6.0.6"
    },
    "entries": [
      {
        "_id": "c6a24dd8c5a58cc85279a94c45300d36",
        "_order": 0,
        "cache": {},
        "request": {
          "bodySize": 284,
          "cookies": [],
          "headers": [
            {
              "_fromType": "array",
              "name": "x-gadget-environment",
              "value": "development"
            },
            {
              "_fromType": "array",
              "name": "accept",
              "value": "application/graphql-response+json, application/graphql+json, application/json, text/event-stream, multipart/mixed"
            },
            {
              "_fromType": "array",
              "name": "content-type",
              "value": "application/json"
            },
            {
              "_fromType": "array",
              "name": "content-length",
              "value": "284"
            },
            {
              "_fromType": "array",
              "name": "user-agent",
              "value": "node-fetch/1.0 (+https://github.com/bitinn/node-fetch)"
            },
            {
              "_fromType": "array",
              "name": "accept-encoding",
              "value": "gzip,deflate"
            },
            {
              "name": "host",
              "value": "zxcv-deeply-nested--development.gadget.app"
            }
          ],
          "headersSize": 457,
          "httpVersion": "HTTP/1.1",
          "method": "POST",
          "postData": {
            "mimeType": "application/json",
            "params": [],
            "text": "{\"operationName\":\"answer\",\"query\":\"query answer($id: GadgetID!) {\\n  answer(id: $id) {\\n    id\\n    text\\n    question {\\n      id\\n      __typename\\n    }\\n    __typename\\n  }\\n  gadgetMeta {\\n    hydrations(modelName: \\n\\\"answer\\\")\\n    __typename\\n  }\\n}\",\"variables\":{\"id\":\"187\"}}"
          },
          "queryString": [
            {
              "name": "operation",
              "value": "answer"
            }
          ],
          "url": "https://zxcv-deeply-nested--development.gadget.app/api/graphql?operation=answer"
        },
        "response": {
          "bodySize": 368,
          "content": {
            "encoding": "base64",
            "mimeType": "application/json; charset=utf-8",
            "size": 368,
            "text": "[\"H4sIAAAAAAAAA4SRy26DQAxF93yF5XVVICG8dkiVoiy6qNR9ZBiXoBIyZRw1UZR/r4ZXoJssbd9759hzcwBQkRCmcHMAAJAa88vtVANgpTAF9OMIX8aW8EVsU9gI9A4DZ61IWD1UP2c2Up2aWdgjbrWehAC438tVc0NHtsOP0TgI7lPkUpf1rM5MgyWpkuWdZzsB4OGqWrKRZglTtGyZs26bNxL+rI48BxuW+id4wrXtGDKt66roXu1wekxnsCFfhBuzQML6VNoKDyLapK5blvJaV823aweuv/FCL3ajPPjaRBytKVSelxMlSZDkyqd4FcZBNH4TSksF77prP7VYKuf+BwAA//8DAGeMXGAPAgAA\"]"
          },
          "cookies": [],
          "headers": [
            {
              "name": "date",
              "value": "Thu, 25 Apr 2024 19:42:02 GMT"
            },
            {
              "name": "content-type",
              "value": "application/json; charset=utf-8"
            },
            {
              "name": "transfer-encoding",
              "value": "chunked"
            },
            {
              "name": "connection",
              "value": "close"
            },
            {
              "name": "vary",
              "value": "Origin"
            },
            {
              "name": "access-control-allow-credentials",
              "value": "true"
            },
            {
              "name": "access-control-expose-headers",
              "value": "x-set-authorization, x-gadget-environment"
            },
            {
              "name": "x-rate-limit-remaining",
              "value": "2249"
            },
            {
              "name": "x-request-id",
              "value": "90fcb42f5ba8b6985b641746804fc755"
            },
            {
              "name": "x-trace-id",
              "value": "7b4f57e73a6d00baa9949bd1a8268477"
            },
            {
              "name": "strict-transport-security",
              "value": "max-age=15724800; includeSubDomains"
            },
            {
              "name": "x-gadget-served-by",
              "value": "nginx-green"
            },
            {
              "name": "cf-cache-status",
              "value": "DYNAMIC"
            },
            {
              "name": "report-to",
              "value": "{\"endpoints\":[{\"url\":\"https:\\/\\/a.nel.cloudflare.com\\/report\\/v4?s=eWKKg%2FKCBnFKmUSXPymUgxcZxoiVI%2FHvG7X%2B5Gce%2BTP3FFkbPDiOeCBDnGOW7JnHdiHb4pF%2FZvVum6DxJRaMziRkRXy3LERmO3IAbyA%2FIoWld5uwYMgy6kvF7e4NmJ8zOwkRMQY%2FcLKJ6CwWYvqNaJc2VSmVIWt%2Fdh8fmw%3D%3D\"}],\"group\":\"cf-nel\",\"max_age\":604800}"
            },
            {
              "name": "nel",
              "value": "{\"success_fraction\":0,\"report_to\":\"cf-nel\",\"max_age\":604800}"
            },
            {
              "name": "server",
              "value": "cloudflare"
            },
            {
              "name": "cf-ray",
              "value": "87a0d05a8e32433a-EWR"
            },
            {
              "name": "content-encoding",
              "value": "gzip"
            }
          ],
          "headersSize": 955,
          "httpVersion": "HTTP/1.1",
          "redirectURL": "",
          "status": 200,
          "statusText": "OK"
        },
        "startedDateTime": "2024-04-25T19:42:01.269Z",
        "time": 1185,
        "timings": {
          "blocked": -1,
          "connect": -1,
          "dns": -1,
          "receive": 0,
          "send": 0,
          "ssl": -1,
          "wait": 1185
        }
      },
      {
        "_id": "97b8775df5d78996afc33b4d54480992",
        "_order": 0,
        "cache": {},
        "request": {
          "bodySize": 715,
          "cookies": [],
          "headers": [
            {
              "_fromType": "array",
              "name": "x-gadget-environment",
              "value": "development"
            },
            {
              "_fromType": "array",
              "name": "accept",
              "value": "application/graphql-response+json, application/graphql+json, application/json, text/event-stream, multipart/mixed"
            },
            {
              "_fromType": "array",
              "name": "content-type",
              "value": "application/json"
            },
            {
              "_fromType": "array",
              "name": "content-length",
              "value": "715"
            },
            {
              "_fromType": "array",
              "name": "user-agent",
              "value": "node-fetch/1.0 (+https://github.com/bitinn/node-fetch)"
            },
            {
              "_fromType": "array",
              "name": "accept-encoding",
              "value": "gzip,deflate"
            },
            {
              "name": "host",
              "value": "zxcv-deeply-nested--development.gadget.app"
            }
          ],
          "headersSize": 463,
          "httpVersion": "HTTP/1.1",
          "method": "POST",
          "postData": {
            "mimeType": "application/json",
            "params": [],
            "text": "{\"operationName\":\"updateAnswer\",\"query\":\"mutation updateAnswer($id: GadgetID!, $answer: UpdateAnswerInput) {\\n  updateAnswer(id: $id, answer: $answer) {\\n    success\\n    errors {\\n      message\\n      code\\n      ... on InvalidRecordError {\\n        validationErrors {\\n          message\\n          apiIdentifier\\n          __typename\\n        }\\n        __typename\\n      }\\n      __typename\\n    }\\n    answer {\\n      id\\n      text\\n      question {\\n        id\\n        __typename\\n      }\\n      __typename\\n    }\\n    __typename\\n  }\\n  gadgetMeta {\\n    hydrations(modelName: \\n\\\"answer\\\")\\n    __typename\\n  }\\n}\",\"variables\":{\"answer\":{\"question\":{\"_link\":123},\"text\":\"test answers updated\"},\"id\":\"187\"}}"
          },
          "queryString": [
            {
              "name": "operation",
              "value": "updateAnswer"
            }
          ],
          "url": "https://zxcv-deeply-nested--development.gadget.app/api/graphql?operation=updateAnswer"
        },
        "response": {
<<<<<<< HEAD
          "bodySize": 368,
          "content": {
            "encoding": "base64",
            "mimeType": "application/json; charset=utf-8",
            "size": 368,
            "text": "[\"H4sIAAAAAAAAA4SQQU+DQBCF/0oz541QsBT3RmJiPHjQ6LlZdx+USAF3htim4b+bhVYNF4/z9tv33syZnBFD+kxD74ygaPkLPsw8WAtm0uIHKIL3nWfS7dA0iswPVjvStM63pEhwFNIkYFnNAK9mV0eKPgew1F37+ylJSdFuJ6cerTmAND1fmXHxcKm1lN/+dH4BD40EpDKugjxh3mt/ct4EUw6T9Qh9ilD03ghe6wNIXZZfyMu0h8m36PumtpPjFDGOinAUtHzNaLqKSdNepGcdRVUlN03dfkRBj9abOIvzqDS3GbbxprQZbJ6nNr1zKPP3BGkCTJcRbywew6X+hcfxGwAA//8DAFoun5XIAQAA\"]"
=======
          "bodySize": 372,
          "content": {
            "encoding": "base64",
            "mimeType": "application/json; charset=utf-8",
            "size": 372,
            "text": "[\"H4sIAAAAAAAAA4SQwU7DMBBEf6Xas0WSmjapb5GQEAcOIDhXrr1NI1wneNeiVZV/R05aQLlw3PHzzOxewGrWoC4Qe6sZa09fGNJM0RgkAsUhogAMoQsEykfnBOgfrLWgoKhKEMB4YlDASLyYAFpMrhYEfEYkbjv/+2kpQcB2y+cevT4iKHi5McPs4VprLr//6fyKFB0npNG2QX7Gaa/D2QadTClNJmDqU6eiD5rxrT0iiOvyM3me9jj61n3vWjM6jhHDIABPjJ5uGa5rCBQcmHtSWdY0fOda/5ElPStW+TqvMlNU0qDZybUtsLR7ubNSlptNvjd4j/kqnTNog0/pUv/Cw/ANAAD//wMA97S9ssgBAAA=\"]"
>>>>>>> 7c3cf567
          },
          "cookies": [],
          "headers": [
            {
              "name": "date",
<<<<<<< HEAD
              "value": "Mon, 08 Jul 2024 16:28:35 GMT"
=======
              "value": "Thu, 11 Jul 2024 23:11:46 GMT"
>>>>>>> 7c3cf567
            },
            {
              "name": "content-type",
              "value": "application/json; charset=utf-8"
            },
            {
              "name": "transfer-encoding",
              "value": "chunked"
            },
            {
              "name": "connection",
              "value": "keep-alive"
            },
            {
              "name": "vary",
              "value": "Origin"
            },
            {
              "name": "access-control-allow-credentials",
              "value": "true"
            },
            {
              "name": "access-control-expose-headers",
              "value": "x-set-authorization, x-gadget-environment"
            },
            {
              "name": "x-rate-limit-remaining",
              "value": "2249"
            },
            {
              "name": "x-request-id",
<<<<<<< HEAD
              "value": "b66118c5a7cd1ddfbfc7664920d19fd2"
            },
            {
              "name": "x-trace-id",
              "value": "fa46e705fc6ec883c39def8b2e32ee23"
=======
              "value": "b273e4afd32e1ea86f752ab26fa94df2"
            },
            {
              "name": "x-trace-id",
              "value": "c183cecb36d1e7df3bd337990fce4e05"
>>>>>>> 7c3cf567
            },
            {
              "name": "strict-transport-security",
              "value": "max-age=15724800; includeSubDomains"
            },
            {
              "name": "x-gadget-served-by",
              "value": "nginx-green"
            },
            {
              "name": "cf-cache-status",
              "value": "DYNAMIC"
            },
            {
              "name": "report-to",
<<<<<<< HEAD
              "value": "{\"endpoints\":[{\"url\":\"https:\\/\\/a.nel.cloudflare.com\\/report\\/v4?s=EbwkI3b59lDvRmUD3W6zuI2eLwX7r5xVEf6hassCQwX5kWVamUbZRvVg3UJCnSi4Z9egadxzvLN3yWF5EK%2BSIm9uLjuQ0F2b6rj2LHIBnsCeJrhap7B5Kmdys5YbFCtuQUCCM%2B7Hee1uiWCOdlasAt%2BHETXNZpnhJ%2B%2BI%2Fw%3D%3D\"}],\"group\":\"cf-nel\",\"max_age\":604800}"
=======
              "value": "{\"endpoints\":[{\"url\":\"https:\\/\\/a.nel.cloudflare.com\\/report\\/v4?s=gHzCK2GAb%2FsJpp9YmqZC2IGbOZoC7l2V%2F8rv%2FbOkS9SOOzCUaH3Rq7k71QZph%2FyBjSuc0XIZNnZF9v%2BopmG188boc2xVrYFK8lG5nolpLwgpRZz13HYCKZqIqpcho2nS6RUk2YT48IZQF2ce9jJovkw%2FDTCNUDwjN0c4FQ%3D%3D\"}],\"group\":\"cf-nel\",\"max_age\":604800}"
>>>>>>> 7c3cf567
            },
            {
              "name": "nel",
              "value": "{\"success_fraction\":0,\"report_to\":\"cf-nel\",\"max_age\":604800}"
            },
            {
              "name": "server",
              "value": "cloudflare"
            },
            {
              "name": "cf-ray",
<<<<<<< HEAD
              "value": "8a0172c29b3e17ad-EWR"
=======
              "value": "8a1c796c98da0f8f-EWR"
>>>>>>> 7c3cf567
            },
            {
              "name": "content-encoding",
              "value": "gzip"
            }
          ],
<<<<<<< HEAD
          "headersSize": 956,
=======
          "headersSize": 951,
>>>>>>> 7c3cf567
          "httpVersion": "HTTP/1.1",
          "redirectURL": "",
          "status": 200,
          "statusText": "OK"
        },
<<<<<<< HEAD
        "startedDateTime": "2024-07-08T16:28:35.507Z",
        "time": 451,
=======
        "startedDateTime": "2024-07-11T23:11:43.930Z",
        "time": 2986,
>>>>>>> 7c3cf567
        "timings": {
          "blocked": -1,
          "connect": -1,
          "dns": -1,
          "receive": 0,
          "send": 0,
          "ssl": -1,
<<<<<<< HEAD
          "wait": 451
=======
          "wait": 2986
>>>>>>> 7c3cf567
        }
      }
    ],
    "pages": [],
    "version": "1.2"
  }
}<|MERGE_RESOLUTION|>--- conflicted
+++ resolved
@@ -227,31 +227,18 @@
           "url": "https://zxcv-deeply-nested--development.gadget.app/api/graphql?operation=updateAnswer"
         },
         "response": {
-<<<<<<< HEAD
-          "bodySize": 368,
+          "bodySize": 376,
           "content": {
             "encoding": "base64",
             "mimeType": "application/json; charset=utf-8",
-            "size": 368,
-            "text": "[\"H4sIAAAAAAAAA4SQQU+DQBCF/0oz541QsBT3RmJiPHjQ6LlZdx+USAF3htim4b+bhVYNF4/z9tv33syZnBFD+kxD74ygaPkLPsw8WAtm0uIHKIL3nWfS7dA0iswPVjvStM63pEhwFNIkYFnNAK9mV0eKPgew1F37+ylJSdFuJ6cerTmAND1fmXHxcKm1lN/+dH4BD40EpDKugjxh3mt/ct4EUw6T9Qh9ilD03ghe6wNIXZZfyMu0h8m36PumtpPjFDGOinAUtHzNaLqKSdNepGcdRVUlN03dfkRBj9abOIvzqDS3GbbxprQZbJ6nNr1zKPP3BGkCTJcRbywew6X+hcfxGwAA//8DAFoun5XIAQAA\"]"
-=======
-          "bodySize": 372,
-          "content": {
-            "encoding": "base64",
-            "mimeType": "application/json; charset=utf-8",
-            "size": 372,
-            "text": "[\"H4sIAAAAAAAAA4SQwU7DMBBEf6Xas0WSmjapb5GQEAcOIDhXrr1NI1wneNeiVZV/R05aQLlw3PHzzOxewGrWoC4Qe6sZa09fGNJM0RgkAsUhogAMoQsEykfnBOgfrLWgoKhKEMB4YlDASLyYAFpMrhYEfEYkbjv/+2kpQcB2y+cevT4iKHi5McPs4VprLr//6fyKFB0npNG2QX7Gaa/D2QadTClNJmDqU6eiD5rxrT0iiOvyM3me9jj61n3vWjM6jhHDIABPjJ5uGa5rCBQcmHtSWdY0fOda/5ElPStW+TqvMlNU0qDZybUtsLR7ubNSlptNvjd4j/kqnTNog0/pUv/Cw/ANAAD//wMA97S9ssgBAAA=\"]"
->>>>>>> 7c3cf567
+            "size": 376,
+            "text": "[\"H4sIAAAAAAAAA4SQwU7DMBBEf6Xas0WaNmlS3yIhoR44gOBcGXuTRrhO6l2LVlX+HTlpAeXCccfPM7N7BaNYgbxC6I1irBx9oY8zBa2RCCT7gALQ+84TSBesFaB+sNaAhLQsQADjmUECI/FiAmgxuRoQcApI3Hbu99NqDQL2e7706NQRQcLLnRlmD7dac/n9T+dXpGA5Io0yDfIzTnsdLsaraEpx0h5jnyoWfVSMb+0RQdyWn8nztKfRt+p72+rRcYwYBgF4ZnR0z7BdQyDhwNyTTJKm4Qfbus8k6kmaLzfLMiny1bZe6zwrU5UWZZ1+ZFhsMl3nhdLbTMdzeqVxFy/1LzwM3wAAAP//AwD2sWQqyAEAAA==\"]"
           },
           "cookies": [],
           "headers": [
             {
               "name": "date",
-<<<<<<< HEAD
-              "value": "Mon, 08 Jul 2024 16:28:35 GMT"
-=======
-              "value": "Thu, 11 Jul 2024 23:11:46 GMT"
->>>>>>> 7c3cf567
+              "value": "Thu, 11 Jul 2024 18:49:53 GMT"
             },
             {
               "name": "content-type",
@@ -263,7 +250,7 @@
             },
             {
               "name": "connection",
-              "value": "keep-alive"
+              "value": "close"
             },
             {
               "name": "vary",
@@ -283,19 +270,11 @@
             },
             {
               "name": "x-request-id",
-<<<<<<< HEAD
-              "value": "b66118c5a7cd1ddfbfc7664920d19fd2"
+              "value": "1cba612ed28ca81c81eb50b1fe05baf7"
             },
             {
               "name": "x-trace-id",
-              "value": "fa46e705fc6ec883c39def8b2e32ee23"
-=======
-              "value": "b273e4afd32e1ea86f752ab26fa94df2"
-            },
-            {
-              "name": "x-trace-id",
-              "value": "c183cecb36d1e7df3bd337990fce4e05"
->>>>>>> 7c3cf567
+              "value": "7529f3c5481a178f1b4e764cf57ac94c"
             },
             {
               "name": "strict-transport-security",
@@ -311,11 +290,7 @@
             },
             {
               "name": "report-to",
-<<<<<<< HEAD
-              "value": "{\"endpoints\":[{\"url\":\"https:\\/\\/a.nel.cloudflare.com\\/report\\/v4?s=EbwkI3b59lDvRmUD3W6zuI2eLwX7r5xVEf6hassCQwX5kWVamUbZRvVg3UJCnSi4Z9egadxzvLN3yWF5EK%2BSIm9uLjuQ0F2b6rj2LHIBnsCeJrhap7B5Kmdys5YbFCtuQUCCM%2B7Hee1uiWCOdlasAt%2BHETXNZpnhJ%2B%2BI%2Fw%3D%3D\"}],\"group\":\"cf-nel\",\"max_age\":604800}"
-=======
-              "value": "{\"endpoints\":[{\"url\":\"https:\\/\\/a.nel.cloudflare.com\\/report\\/v4?s=gHzCK2GAb%2FsJpp9YmqZC2IGbOZoC7l2V%2F8rv%2FbOkS9SOOzCUaH3Rq7k71QZph%2FyBjSuc0XIZNnZF9v%2BopmG188boc2xVrYFK8lG5nolpLwgpRZz13HYCKZqIqpcho2nS6RUk2YT48IZQF2ce9jJovkw%2FDTCNUDwjN0c4FQ%3D%3D\"}],\"group\":\"cf-nel\",\"max_age\":604800}"
->>>>>>> 7c3cf567
+              "value": "{\"endpoints\":[{\"url\":\"https:\\/\\/a.nel.cloudflare.com\\/report\\/v4?s=CV6ujkpFXyMynbAy3YgYH0NIrSiMeX9D4JQqCwOW0sbq6ienCA5ZfYIqqGn7dF2KwEFxtgTgy79%2FS1E3N8aqOzqstqhm873jgZEiJQtkCP9bdnIvoEKLylimZFMtSG%2BmpM8wYSKKfDAES28pcTPe46ftTAFl7PBX2MTHxw%3D%3D\"}],\"group\":\"cf-nel\",\"max_age\":604800}"
             },
             {
               "name": "nel",
@@ -327,34 +302,21 @@
             },
             {
               "name": "cf-ray",
-<<<<<<< HEAD
-              "value": "8a0172c29b3e17ad-EWR"
-=======
-              "value": "8a1c796c98da0f8f-EWR"
->>>>>>> 7c3cf567
+              "value": "8a1af9cd0e624388-EWR"
             },
             {
               "name": "content-encoding",
               "value": "gzip"
             }
           ],
-<<<<<<< HEAD
-          "headersSize": 956,
-=======
-          "headersSize": 951,
->>>>>>> 7c3cf567
+          "headersSize": 943,
           "httpVersion": "HTTP/1.1",
           "redirectURL": "",
           "status": 200,
           "statusText": "OK"
         },
-<<<<<<< HEAD
-        "startedDateTime": "2024-07-08T16:28:35.507Z",
-        "time": 451,
-=======
-        "startedDateTime": "2024-07-11T23:11:43.930Z",
-        "time": 2986,
->>>>>>> 7c3cf567
+        "startedDateTime": "2024-07-11T18:49:50.757Z",
+        "time": 2526,
         "timings": {
           "blocked": -1,
           "connect": -1,
@@ -362,11 +324,7 @@
           "receive": 0,
           "send": 0,
           "ssl": -1,
-<<<<<<< HEAD
-          "wait": 451
-=======
-          "wait": 2986
->>>>>>> 7c3cf567
+          "wait": 2526
         }
       }
     ],
