import { GraphQLError } from "@0no-co/graphql.web";
import type {
  AnyActionFunction,
  AnyBulkActionFunction,
  AnyClient,
  AnyModelManager,
  BackgroundActionHandle,
  EnqueueBackgroundActionOptions,
  FieldSelection,
  GadgetError,
  InvalidFieldError,
  InvalidRecordError,
} from "@gadgetinc/api-client-core";
import { gadgetErrorFor, getNonNullableError, namespaceDataPath } from "@gadgetinc/api-client-core";
import type { CombinedError, RequestPolicy } from "@urql/core";
import { useMemo } from "react";
import type { AnyVariables, Operation, OperationContext, UseQueryArgs, UseQueryState } from "urql";

/**
 * All the options controlling how this query will be managed by urql
 * */
export declare type ReadOperationOptions = {
  /** Updates the {@link RequestPolicy} for the executed GraphQL query operation.
   *
   * @remarks
   * `requestPolicy` modifies the {@link RequestPolicy} of the GraphQL query operation
   * that `useQuery` executes, and indicates a caching strategy for cache exchanges.
   *
   * For example, when set to `'cache-and-network'`, {@link useQuery} will
   * receive a cached result with `stale: true` and an API request will be
   * sent in the background.
   *
   * @see {@link OperationContext.requestPolicy} for where this value is set.
   */
  requestPolicy?: RequestPolicy;
  /** Updates the {@link OperationContext} for the executed GraphQL query operation.
   *
   * @remarks
   * `context` may be passed to {@link useQuery}, to update the {@link OperationContext}
   * of a query operation. This may be used to update the `context` that exchanges
   * will receive for a single hook.
   *
   * Hint: This should be wrapped in a `useMemo` hook, to make sure that your
   * component doesn’t infinitely update.
   *
   * @example
   * ```ts
   * const [result, reexecute] = useQuery({
   *   query,
   *   context: useMemo(() => ({
   *     additionalTypenames: ['Item'],
   *   }), [])
   * });
   * ```
   */
  context?: Partial<OperationContext>;
  /** Prevents {@link useQuery} from automatically executing GraphQL query operations.
   *
   * @remarks
   * `pause` may be set to `true` to stop {@link useQuery} from executing
   * automatically. The hook will stop receiving updates from the {@link Client}
   * and won’t execute the query operation, until either it’s set to `false`
   * or the {@link UseQueryExecute} function is called.
   *
   * @see {@link https://urql.dev/goto/docs/basics/react-preact/#pausing-usequery} for
   * documentation on the `pause` option.
   */
  pause?: boolean;
  /**
   * Marks this query as one that should suspend the react component rendering while executing, instead of returning `{fetching: true}` to the caller.
   * Useful if you want to allow components higher in the tree to show spinners instead of having every component manage its own loading state.
   */
  suspense?: boolean;
  /**
   * Marks this query as a live query that will subscribe to changes from the backend and re-render when backend data changes with the newest data.
   *
   * This option is currently only available for Gadget apps in the Realtime Queries beta!
   * Please contact Gadget for access to this beta in order to use Realtime queries.
   * @experimental
   */
  live?: boolean;
};

/**
 * The inner result object returned from a query result
 **/
export interface ReadHookState<Data = any, Variables extends AnyVariables = Record<string, any>> {
  fetching: boolean;
  stale: boolean;
  data?: Data;
  error?: ErrorWrapper;
  extensions?: Record<string, any>;
  operation?: Operation<Data, Variables>;
}

/**
 * The return value of a `useGet`, `useFindMany`, `useFindOne` etc hook.
 * Includes the data result object and a refetch function.
 **/
export declare type ReadHookResult<Data = any, Variables extends AnyVariables = AnyVariables> = [
  ReadHookState<Data, Variables>,
  (opts?: Partial<OperationContext>) => void
];

/**
 * The inner result object returned from a mutation result
 */
export interface ActionHookState<Data = any, Variables extends AnyVariables = Record<string, any>> {
  fetching: boolean;
  stale: boolean;
  data?: Data;
  error?: ErrorWrapper;
  extensions?: Record<string, any>;
  operation?: Operation<Data, Variables>;
}

export type RequiredKeysOf<BaseType> = Exclude<
  {
    [Key in keyof BaseType]: BaseType extends Record<Key, BaseType[Key]> ? Key : never;
  }[keyof BaseType],
  undefined
>;

/**
 * The return value of a `useAction`, `useGlobalAction`, `useBulkAction` etc hook.
 * Includes the data result object and a function for running the mutation.
 **/
export type ActionHookResult<Data = any, Variables extends AnyVariables = AnyVariables> = RequiredKeysOf<Variables> extends never
  ? [
      ActionHookState<Data, Variables>,
      (variables?: Variables, context?: Partial<OperationContext>) => Promise<ActionHookState<Data, Variables>>
    ]
  : [
      ActionHookState<Data, Variables>,
      (variables: Variables, context?: Partial<OperationContext>) => Promise<ActionHookState<Data, Variables>>
    ];

/**
 * The inner result object returned from a mutation result
 */
export type EnqueueHookState<SchemaT, Action extends AnyActionFunction> = Action extends AnyBulkActionFunction
  ? {
      fetching: boolean;
      stale: boolean;
      handles: BackgroundActionHandle<SchemaT, Action>[] | null;
      error?: ErrorWrapper;
      extensions?: Record<string, any>;
      operation?: Operation<{ backgroundAction: { id: string } }, Action["variablesType"]>;
    }
  : {
      fetching: boolean;
      stale: boolean;
      handle: BackgroundActionHandle<SchemaT, Action> | null;
      error?: ErrorWrapper;
      extensions?: Record<string, any>;
      operation?: Operation<{ backgroundAction: { id: string } }, Action["variablesType"]>;
    };

/**
 * The return value of a `useEnqueue` hook.
 * Returns a two-element array:
 *  - the result object, with the keys like `handle`, `fetching`, and `error`
 *  - and a function for running the enqueue mutation.
 **/
export type EnqueueHookResult<SchemaT, Action extends AnyActionFunction> = RequiredKeysOf<
  Exclude<Action["variablesType"], null | undefined>
> extends never
  ? [
      EnqueueHookState<SchemaT, Action>,
      (
        variables?: Action["variablesType"],
        backgroundOptions?: EnqueueBackgroundActionOptions<Action>,
        context?: Partial<OperationContext>
      ) => Promise<EnqueueHookState<SchemaT, Action>>
    ]
  : [
      EnqueueHookState<SchemaT, Action>,
      (
        variables: Action["variablesType"],
        backgroundOptions?: EnqueueBackgroundActionOptions<Action>,
        context?: Partial<OperationContext>
      ) => Promise<EnqueueHookState<SchemaT, Action>>
    ];

export const noProviderErrorMessage = `Could not find a client in the context of Provider. Please ensure you wrap the root component in a <Provider>`;

const generateErrorMessage = (networkErr?: Error, graphQlErrs?: GraphQLError[]) => {
  let error = "";
  if (networkErr !== undefined) {
    error = `[Network] ${networkErr.message}`;
  } else if (graphQlErrs !== undefined) {
    graphQlErrs.forEach((err) => {
      error += `[GraphQL] ${err.message}\n`;
    });
  } else {
    error = "Unknown error";
  }

  return error.trim();
};

const rehydrateGraphQlError = (error: any): GraphQLError => {
  if (typeof error === "string") {
    return new GraphQLError(error);
  } else if (error?.message && !error.code) {
    return new GraphQLError(error.message, error.nodes, error.source, error.positions, error.path, error, error.extensions || {});
  } else {
    return error;
  }
};

/**
 * An error returned by any of the Gadget react hooks.
 * Always has a message, but can be inspected to retrieve more detailed errors from either the network, the raw GraphQL layer, or Gadget specific errors like validation errors.
 * Not intended for creating outside of Gadget-owned code.
 **/
export class ErrorWrapper extends Error {
  /** @private */
  static forClientSideError(error: Error, response?: any) {
    return new ErrorWrapper({
      executionErrors: [error],
      response,
    });
  }
  /** @private */
  static forErrorsResponse(errors: Record<string, any>[], response?: any) {
    return new ErrorWrapper({
      executionErrors: errors.map(gadgetErrorFor),
      response,
    });
  }
  /** @private */
  static forMaybeCombinedError(error?: CombinedError | null) {
    if (!error) return undefined;
    return new ErrorWrapper({
      networkError: error.networkError,
      executionErrors: error.graphQLErrors,
      response: error.response,
    });
  }
  /** @private */
  static errorIfDataAbsent(result: UseQueryState<any>, dataPath: string[], paused = false) {
    const nonNullableError = getNonNullableError(result, dataPath);
    let error = ErrorWrapper.forMaybeCombinedError(result.error);
    if (!error && nonNullableError && !paused) {
      error = ErrorWrapper.forClientSideError(nonNullableError);
    }
    return error;
  }

  /** Error message for this error. Derived from the other errors this wraps. */
  public message: string;
  /**
   * A list of errors encountered by the backend when processing a request. Populated if the client successfully communicated with the backend, but the backend was unable to process the request and rejected it with an error.
   * Includes GraphQL syntax errors, missing or invalid argument errors, data validation errors, or unexpected errors encountered when running backend logic.
   **/
  public executionErrors: (GraphQLError | GadgetError)[];
  /**
   * An error encountered when trying to communicate with the backend from the client. Includes things like connection timeouts, connection interrupts, or no internet connection errors
   **/
  public networkError?: Error;

  /**
   * A list of errors encountered by the backend when processing a request. Populated if the client successfully communicated with the backend, but the backend was unable to process the request and rejected it with an error.
   * Includes GraphQL syntax errors, missing or invalid argument errors, data validation errors, or unexpected errors encountered when running backend logic.
   *
   * This property allows this object to match the interface of urql's `CombinedError` object.
   *
   * @deprecated use `executionErrors` instead for a list of the errors that the GraphQL backend API returned *and* client side errors from unexpected responses.
   **/
  public graphQLErrors: GraphQLError[];

  /**
   * The response from the server, if any was retrieved.
   */
  public response?: any;

  constructor({
    networkError,
    executionErrors,
    response,
  }: {
    networkError?: Error;
    executionErrors?: Array<string | Partial<GraphQLError> | Error>;
    validationErrors?: InvalidFieldError[];
    response?: any;
  }) {
    const normalizedExecutionErrors = (executionErrors || []).map(rehydrateGraphQlError);
    const message = generateErrorMessage(networkError, normalizedExecutionErrors);

    super(message);

    this.message = message;
    this.executionErrors = normalizedExecutionErrors;
    this.graphQLErrors = normalizedExecutionErrors;
    this.networkError = networkError;
    this.response = response;
  }

  /** Class name of this error -- always `ErrorWrapper` */
  get name() {
    return "ErrorWrapper";
  }

  toString() {
    return this.message;
  }

  /**
   * A list of errors the backend reported for specific fields being invalid for the records touched by an action. Is a shortcut for accessing the validation errors of a `GadgetInvalidRecordError` if that's what is in the `executionErrors`.
   **/
  public get validationErrors(): InvalidFieldError[] | null {
    // eslint-disable-next-line @typescript-eslint/no-unnecessary-type-assertion
    const firstInvalidRecordError = this.executionErrors.find((err) => (err as any).code == "GGT_INVALID_RECORD") as
      | InvalidRecordError
      | undefined;

    return firstInvalidRecordError?.validationErrors ?? null;
  }
}

interface QueryPlan {
  variables: any;
  query: string;
}

interface QueryOptions {
  context?: Partial<OperationContext>;
  pause?: boolean;
  requestPolicy?: RequestPolicy;
  suspense?: boolean;
}

/**
 * Generate the args for an `urql` useQuery hook, applying Gadget's defaults
 *
 * Gadget's React hooks support using the `suspense: true` option to enable React Suspense selectively per query. This means suspense is on at the client level, and then disabled by default for each hook until you opt in with `suspense: true`. This differs from urql, which has suspense on for hooks by default when it is enabled at the client level. So, this hook applies Gadget's (we think better) default to turn suspense off for each hook until you opt in, even when enabled at the client level.
 */
export const useMemoizedQueryOptions = <Options extends QueryOptions>(options?: Options): Options => {
  const { context: _context, suspense: _suspense, ...rest } = options ?? {};

  // use a memo as urql rerenders on context identity changes
  const context = useMemo(() => {
    return {
      suspense: !!options?.suspense,
      ...options?.context,
    };
  }, [options?.suspense, options?.context]);

  return {
    ...rest,
    context,
  } as unknown as Options;
};

/**
 * Given a plan from a gadget query plan generator, create the query options object to pass to `urql`'s `useQuery` hook
 **/
export const useQueryArgs = <Plan extends QueryPlan, Options extends QueryOptions>(plan: Plan, options?: Options): UseQueryArgs => ({
  query: plan.query,
  variables: plan.variables,
  ...options,
});

export type OptionsType = {
  [key: string]: any;
  /** What fields to select from the resulting object */
  select?: FieldSelection;
  /** Subscribe to changes from the backend and return a new result as it changes */
  live?: boolean;
};

/**
 * Get a list of path segments from a dot-separated path
 */
const pathToPathArray = (path: string | string[]) => {
  // Check if path is string or array. Regex : ensure that we do not have '.' and brackets.
  // Regex explained: https://regexr.com/58j0k
  // eslint-disable-next-line @typescript-eslint/no-non-null-assertion
  return Array.isArray(path) ? path : path.match(/([^[.\]])+/g)!;
};

/**
 * Get a dot-separated path from an object
 * From https://youmightnotneed.com/lodash
 */
export const get = (obj: any, path: string | string[]) => {
  if (!path) return undefined;
  return pathToPathArray(path).reduce((prevObj, key) => prevObj && prevObj[key], obj);
};

/**
 * Set a dot-separated path to a value on an object
 * From https://youmightnotneed.com/lodash
 */
export const set = (obj: any, path: string, value: any) => {
  const pathArray = pathToPathArray(path);
  pathArray.reduce((acc, key, i) => {
    if (acc[key] === undefined) acc[key] = {};
    if (i === pathArray.length - 1) acc[key] = value;
    return acc[key];
  }, obj);
};

<<<<<<< HEAD
/**
 * Based on Lodash uniqBy to ensure all array elements are unique by a property
 * https://youmightnotneed.com/lodash
 */
export const uniqByProperty = (arr: any[], property: string) => {
  const getPropertyValue = (item: any) => item[property];
  return arr.filter((x, i, self) => i === self.findIndex((y) => getPropertyValue(x) === getPropertyValue(y)));
};

=======
>>>>>>> 221d8f8a
export const getModelManager = (
  apiClient: AnyClient,
  apiIdentifier: string,
  namespace?: string[] | string | null
): AnyModelManager | undefined => {
  return get(apiClient, namespaceDataPath([apiIdentifier], namespace).join("."));
};<|MERGE_RESOLUTION|>--- conflicted
+++ resolved
@@ -402,7 +402,7 @@
   }, obj);
 };
 
-<<<<<<< HEAD
+ 
 /**
  * Based on Lodash uniqBy to ensure all array elements are unique by a property
  * https://youmightnotneed.com/lodash
@@ -412,8 +412,7 @@
   return arr.filter((x, i, self) => i === self.findIndex((y) => getPropertyValue(x) === getPropertyValue(y)));
 };
 
-=======
->>>>>>> 221d8f8a
+
 export const getModelManager = (
   apiClient: AnyClient,
   apiIdentifier: string,
