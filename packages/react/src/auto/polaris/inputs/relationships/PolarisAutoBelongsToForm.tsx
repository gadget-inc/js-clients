import {
  ActionList,
  AutoSelection,
  BlockStack,
  Button,
  ButtonGroup,
  Divider,
  Icon,
  InlineGrid,
  InlineStack,
  Listbox,
  Modal,
  Popover,
  Text,
} from "@shopify/polaris";
import { MenuHorizontalIcon, PlusCircleIcon } from "@shopify/polaris-icons";
import React from "react";
import { useHasBelongsForm } from "../../../../useHasBelongsForm.js";
import { autoRelationshipForm } from "../../../AutoInput.js";
import { RelationshipContext } from "../../../hooks/useAutoRelationship.js";
import type { OptionLabel } from "../../../interfaces/AutoRelationshipInputProps.js";
import { RelatedModelOptionsPopover, RelatedModelOptionsSearch } from "./RelatedModelOptions.js";
import { renderOptionLabel } from "./utils.js";

export const PolarisAutoBelongsToForm = autoRelationshipForm(
  (props: {
    field: string;
    children: React.ReactNode;
    label?: React.ReactNode;
    renderSelectedRecord?: (record: Record<string, any>) => React.ReactNode;
    primaryLabel?: OptionLabel;
    secondaryLabel?: OptionLabel;
    tertiaryLabel?: OptionLabel;
  }) => {
    const {
      record,
      actionsOpen,
      modalOpen,
      setActionsOpen,
      searchOpen,
      setSearchOpen,
      setModalOpen,
      search,
      searchFilterOptions,
      pagination,
<<<<<<< HEAD
      records,
      isLoading,
      pathPrefix,
      hasRecord,
      recordOption,
      parentName,
      path,
      setValue,
      getValues,
    } = useHasBelongsForm(props);
=======
      relatedModel: { records, fetching: isLoading },
    } = relatedModelOptions;
    const relationshipContext = useRelationshipContext();
    const pathPrefix = relationshipContext?.transformPath ? relationshipContext.transformPath(props.field) : props.field;
    const metaDataPathPrefix = relationshipContext?.transformMetadataPath
      ? relationshipContext.transformMetadataPath(props.field)
      : pathPrefix;

    const primaryLabel = useOptionLabelForField(field, props.primaryLabel);
    const hasRecord = !!(record && !("_unlink" in record && record._unlink));
    const recordOption = record ? getRecordAsOption(record, primaryLabel, props.secondaryLabel, props.tertiaryLabel) : null;

    const defaultRecordId = get(defaultValues, path)?.id;

    // if the child record is created we need to set the id to the default record id
    // that comes from the response to the action mutation
    useEffect(() => {
      if (isSubmitSuccessful && record && !record.id && !("_link" in record) && !("_unlink" in record) && defaultRecordId) {
        setValue(path + ".id", defaultRecordId);
      }
    }, [record, defaultRecordId, path, setValue, submitCount, isSubmitSuccessful]);

    const parentName = metadata.name ?? "Unknown";
>>>>>>> 7fae92d0

    return (
      <>
        <BlockStack gap="300">
          <InlineGrid columns="1fr auto">
            {props.label ?? (
              <Text as="h2" variant="headingSm">
                {parentName}
              </Text>
            )}
            {hasRecord && (
              <Popover
                active={actionsOpen}
                activator={<Button onClick={() => setActionsOpen((prev) => !prev)} icon={MenuHorizontalIcon} />}
                onClose={() => setActionsOpen(false)}
              >
                <ActionList
                  actionRole="menuitem"
                  items={[
                    {
                      content: `Edit ${parentName.toLocaleLowerCase()}`,
                      onAction: () => {
                        setModalOpen(true);
                        setActionsOpen(false);
                      },
                    },
                    {
                      content: `Remove ${parentName.toLocaleLowerCase()}`,
                      onAction: () => {
                        const { __typename, ...rest } = record;
                        const nulledValues = Object.fromEntries(Object.keys(rest).map((key) => [key, null]));
                        setValue(path, { ...nulledValues, __typename, _unlink: true });
                        setActionsOpen(false);
                      },
                      destructive: true,
                    },
                  ]}
                />
              </Popover>
            )}
          </InlineGrid>
          {hasRecord ? (
            props.renderSelectedRecord ? (
              props.renderSelectedRecord(record)
            ) : (
              <>
                <Divider />
                <InlineStack align="space-between">
                  <BlockStack gap="200">
                    {renderOptionLabel(recordOption!.label, "primary")}
                    {recordOption!.secondaryLabel && renderOptionLabel(recordOption!.secondaryLabel, "secondary")}
                  </BlockStack>
                  {recordOption!.tertiaryLabel && renderOptionLabel(recordOption!.tertiaryLabel, "tertiary")}
                </InlineStack>
              </>
            )
          ) : (
            <RelatedModelOptionsPopover
              active={searchOpen}
              activator={
                <RelatedModelOptionsSearch
                  modelName={parentName}
                  value={search.value}
                  onChange={search.set}
                  onFocus={() => setSearchOpen(true)}
                />
              }
              onClose={() => setSearchOpen(false)}
              onScrolledToBottom={pagination.loadNextPage}
              actions={[
                <Listbox.Action key="add-new-record" value="add-new-record" divider>
                  <InlineStack gap="200">
                    <Icon source={PlusCircleIcon} />
                    Add {parentName}
                  </InlineStack>
                </Listbox.Action>,
              ]}
              options={searchFilterOptions}
              records={records}
              onSelect={(record) => {
                if (record.id === "add-new-record") {
                  setModalOpen(true);
                } else {
                  setValue(path, { ...record, _link: record.id });
                }
              }}
              isLoading={isLoading}
              autoSelection={AutoSelection.None}
            />
          )}
        </BlockStack>
        <Modal open={modalOpen} onClose={() => setModalOpen(false)} title={`Add ${parentName}`}>
          <RelationshipContext.Provider
            value={{ transformPath: (path) => pathPrefix + "." + path, transformMetadataPath: (path) => metaDataPathPrefix + "." + path }}
          >
            <Modal.Section>{props.children}</Modal.Section>
            <Modal.Section>
              <div style={{ float: "right", paddingBottom: "16px" }}>
                <ButtonGroup>
                  <Button variant="secondary" onClick={() => setModalOpen(false)}>
                    Cancel
                  </Button>
                  <Button
                    variant="primary"
                    onClick={() => {
                      const { _unlink, _link, id: recordId, ...rest } = getValues(path);

                      if (recordId) {
                        setValue(path, { ...rest, id: recordId });
                      } else {
                        setValue(path, rest);
                      }
                      setModalOpen(false);
                    }}
                  >
                    Save
                  </Button>
                </ButtonGroup>
              </div>
            </Modal.Section>
          </RelationshipContext.Provider>
        </Modal>
      </>
    );
  }
);<|MERGE_RESOLUTION|>--- conflicted
+++ resolved
@@ -15,7 +15,7 @@
 } from "@shopify/polaris";
 import { MenuHorizontalIcon, PlusCircleIcon } from "@shopify/polaris-icons";
 import React from "react";
-import { useHasBelongsForm } from "../../../../useHasBelongsForm.js";
+import { useBelongsToForm } from "../../../../useBelongsToForm.js";
 import { autoRelationshipForm } from "../../../AutoInput.js";
 import { RelationshipContext } from "../../../hooks/useAutoRelationship.js";
 import type { OptionLabel } from "../../../interfaces/AutoRelationshipInputProps.js";
@@ -43,7 +43,6 @@
       search,
       searchFilterOptions,
       pagination,
-<<<<<<< HEAD
       records,
       isLoading,
       pathPrefix,
@@ -53,32 +52,8 @@
       path,
       setValue,
       getValues,
-    } = useHasBelongsForm(props);
-=======
-      relatedModel: { records, fetching: isLoading },
-    } = relatedModelOptions;
-    const relationshipContext = useRelationshipContext();
-    const pathPrefix = relationshipContext?.transformPath ? relationshipContext.transformPath(props.field) : props.field;
-    const metaDataPathPrefix = relationshipContext?.transformMetadataPath
-      ? relationshipContext.transformMetadataPath(props.field)
-      : pathPrefix;
-
-    const primaryLabel = useOptionLabelForField(field, props.primaryLabel);
-    const hasRecord = !!(record && !("_unlink" in record && record._unlink));
-    const recordOption = record ? getRecordAsOption(record, primaryLabel, props.secondaryLabel, props.tertiaryLabel) : null;
-
-    const defaultRecordId = get(defaultValues, path)?.id;
-
-    // if the child record is created we need to set the id to the default record id
-    // that comes from the response to the action mutation
-    useEffect(() => {
-      if (isSubmitSuccessful && record && !record.id && !("_link" in record) && !("_unlink" in record) && defaultRecordId) {
-        setValue(path + ".id", defaultRecordId);
-      }
-    }, [record, defaultRecordId, path, setValue, submitCount, isSubmitSuccessful]);
-
-    const parentName = metadata.name ?? "Unknown";
->>>>>>> 7fae92d0
+      metaDataPathPrefix,
+    } = useBelongsToForm(props);
 
     return (
       <>
