import type { ActionFunction, GlobalActionFunction } from "@gadgetinc/api-client-core";
import type { ComponentProps } from "react";
import React, { forwardRef } from "react";
import { FormProvider } from "../../useActionForm.js";
import { humanizeCamelCase, type OptionsType } from "../../utils.js";
import type { AutoFormProps } from "../AutoForm.js";
import { useAutoForm } from "../AutoForm.js";
import { validateAutoFormProps } from "../AutoFormActionValidators.js";
import { AutoFormFieldsFromChildComponentsProvider, AutoFormMetadataContext } from "../AutoFormContext.js";
import type { ShadcnElements } from "./elements.js";
import { makeShadcnAutoInput } from "./inputs/ShadcnAutoInput.js";
import { makeShadcnAutoBelongsToForm } from "./inputs/relationships/ShadcnAutoBelongsToForm.js";
import { makeShadcnAutoHasManyForm } from "./inputs/relationships/ShadcnAutoHasManyForm.js";
import { makeShadcnAutoHasManyThroughForm } from "./inputs/relationships/ShadcnAutoHasManyThroughForm.js";
import { makeShadcnAutoHasOneForm } from "./inputs/relationships/ShadcnAutoHasOneForm.js";
import { makeShadcnAutoSubmit } from "./submit/ShadcnAutoSubmit.js";
import { makeSubmitResultBanner } from "./submit/ShadcnSubmitResultBanner.js";

/**
 * Renders a form for an action on a model automatically using Shadcn
 */
export const makeAutoForm = <Elements extends ShadcnElements>(elements: Elements) => {
  const { Skeleton, cn } = elements;

  const {
    AutoInput,
<<<<<<< HEAD
    AutoBelongsToInput,
    AutoHasManyInput,
    AutoHasOneInput,
    AutoHasManyThroughInput,
=======
>>>>>>> 32d0383f
    AutoRolesInput,
    AutoEnumInput,
    AutoFileInput,
    AutoJSONInput,
    AutoDateTimePicker,
    AutoPasswordInput,
    AutoBooleanInput,
    AutoEncryptedStringInput,
    AutoStringInput,
    AutoNumberInput,
    AutoHiddenInput,
    AutoIdInput,
    AutoTextAreaInput,

    AutoBelongsToInput,
    AutoHasManyInput,
    AutoHasManyThroughInput,
    AutoHasOneInput,
  } = makeShadcnAutoInput(elements);

  const AutoSubmit = makeShadcnAutoSubmit(elements);
  const { SubmitSuccessfulBanner, SubmitErrorBanner, SubmitResultBanner } = makeSubmitResultBanner(elements);
  const AutoHasOneForm = makeShadcnAutoHasOneForm(elements);
  const AutoBelongsToForm = makeShadcnAutoBelongsToForm(elements);
  const AutoHasManyForm = makeShadcnAutoHasManyForm(elements);
  const AutoHasManyThroughForm = makeShadcnAutoHasManyThroughForm(elements);

  const FormContainer = forwardRef<HTMLFormElement, React.FormHTMLAttributes<HTMLFormElement>>(({ className, ...props }, ref) => {
    return <form ref={ref} noValidate className={cn("space-y-6", className)} {...props} />;
  });

  function AutoForm<
    GivenOptions extends OptionsType,
    SchemaT,
    ActionFunc extends ActionFunction<GivenOptions, any, any, SchemaT, any> | GlobalActionFunction<any>
  >(props: AutoFormProps<GivenOptions, SchemaT, ActionFunc> & Omit<ComponentProps<typeof FormContainer>, "action" | "defaultValue">) {
    const { action, findBy } = props;
    validateAutoFormProps(props);

    // Component key to force re-render when the action or findBy changes
    const componentKey = `${"modelApiIdentifier" in action ? `${action.modelApiIdentifier}.` : ""}${action.operationName}.${JSON.stringify(
      findBy
    )}`;

    return (
      <AutoFormFieldsFromChildComponentsProvider hasCustomFormChildren={React.Children.count(props.children) > 0}>
        <AutoFormInner key={componentKey} {...props} />
      </AutoFormFieldsFromChildComponentsProvider>
    );
  }

  function AutoFormInner<
    GivenOptions extends OptionsType,
    SchemaT,
    ActionFunc extends ActionFunction<GivenOptions, any, any, SchemaT, any> | GlobalActionFunction<any>
  >(props: AutoFormProps<GivenOptions, SchemaT, ActionFunc> & Omit<ComponentProps<typeof FormContainer>, "action">) {
    const { record: _record, action, findBy, ...rest } = props;

    const {
      metadata,
      fetchingMetadata,
      metadataError,
      fields,
      submit,
      formError,
      isSubmitting,
      isSubmitSuccessful,
      originalFormMethods,
      isLoading,
    } = useAutoForm(props);

    const formTitle = "title" in props && props.title !== undefined ? props.title : humanizeCamelCase(action.operationName);

    if (props.successContent && isSubmitSuccessful) {
      return props.successContent;
    }

    if (fetchingMetadata) {
      return (
        <FormContainer {...rest} onSubmit={submit as any}>
          <Skeleton />
        </FormContainer>
      );
    }

    const autoFormMetadataContext: AutoFormMetadataContext = {
      findBy,
      submit,
      metadata,
      submitResult: {
        isSuccessful: isSubmitSuccessful,
        error: formError ?? metadataError,
        isSubmitting,
      },
      model: {
        apiIdentifier: "modelApiIdentifier" in action ? action.modelApiIdentifier : undefined,
        namespace: action.namespace,
      },
      fields,
    };

    const formContent = props.children ?? (
      <>
        {formTitle && <h2 className="text-2xl font-bold">{formTitle}</h2>}
        {!props.onSuccess && <SubmitSuccessfulBanner />}
        {!props.onFailure && <SubmitErrorBanner />}
        {!metadataError && (
          <>
            {fields.map(({ metadata }) => (
              <AutoInput field={metadata.apiIdentifier} key={metadata.apiIdentifier} />
            ))}
            <AutoSubmit>{"submitLabel" in props && props.submitLabel ? props.submitLabel : "Submit"}</AutoSubmit>
          </>
        )}
      </>
    );

    return (
      <AutoFormMetadataContext.Provider value={autoFormMetadataContext}>
        <FormProvider {...originalFormMethods}>
          <FormContainer
            {...rest}
            className={cn(`${isLoading || isSubmitting ? "opacity-30" : ""} ${rest.className ?? ""}`)}
            onSubmit={submit as any}
          >
            {formContent}
          </FormContainer>
        </FormProvider>
      </AutoFormMetadataContext.Provider>
    );
  }

  return {
    AutoForm,
    AutoInput,
    AutoSubmit,
    SubmitResultBanner,
    SubmitSuccessfulBanner,
    SubmitErrorBanner,
<<<<<<< HEAD
    AutoHasOneForm,
    AutoHasOneInput,
    AutoBelongsToForm,
    AutoHasManyForm,
    AutoHasManyThroughForm,
    AutoBelongsToInput,
    AutoHasManyInput,
    AutoHasManyThroughInput,
=======
>>>>>>> 32d0383f
    AutoRolesInput,
    AutoEnumInput,
    AutoFileInput,
    AutoJSONInput,
    AutoDateTimePicker,
    AutoPasswordInput,
    AutoBooleanInput,
    AutoEncryptedStringInput,
    AutoStringInput,
    AutoNumberInput,
    AutoIdInput,
    AutoHiddenInput,
    AutoTextAreaInput,

    AutoBelongsToInput,
    AutoHasManyInput,
    AutoHasManyThroughInput,
    AutoHasOneInput,

    AutoBelongsToForm,
    AutoHasManyForm,
    AutoHasManyThroughForm,
    AutoHasOneForm,
  };
};<|MERGE_RESOLUTION|>--- conflicted
+++ resolved
@@ -24,13 +24,6 @@
 
   const {
     AutoInput,
-<<<<<<< HEAD
-    AutoBelongsToInput,
-    AutoHasManyInput,
-    AutoHasOneInput,
-    AutoHasManyThroughInput,
-=======
->>>>>>> 32d0383f
     AutoRolesInput,
     AutoEnumInput,
     AutoFileInput,
@@ -44,7 +37,6 @@
     AutoHiddenInput,
     AutoIdInput,
     AutoTextAreaInput,
-
     AutoBelongsToInput,
     AutoHasManyInput,
     AutoHasManyThroughInput,
@@ -170,17 +162,6 @@
     SubmitResultBanner,
     SubmitSuccessfulBanner,
     SubmitErrorBanner,
-<<<<<<< HEAD
-    AutoHasOneForm,
-    AutoHasOneInput,
-    AutoBelongsToForm,
-    AutoHasManyForm,
-    AutoHasManyThroughForm,
-    AutoBelongsToInput,
-    AutoHasManyInput,
-    AutoHasManyThroughInput,
-=======
->>>>>>> 32d0383f
     AutoRolesInput,
     AutoEnumInput,
     AutoFileInput,
