--- conflicted
+++ resolved
@@ -134,11 +134,8 @@
     AutoIdInput,
     AutoHiddenInput,
     AutoTextAreaInput,
-<<<<<<< HEAD
-=======
     AutoRichTextInput,
 
->>>>>>> b759fe53
     AutoBelongsToInput,
     AutoHasManyInput,
     AutoHasManyThroughInput,
