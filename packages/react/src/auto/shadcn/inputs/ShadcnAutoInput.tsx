import React from "react";
import { FieldType } from "../../../metadata.js";
import { autoInput } from "../../AutoInput.js";
import { useFieldMetadata } from "../../hooks/useFieldMetadata.js";
import type { ShadcnElements } from "../elements.js";
import { makeShadcnAutoBooleanInput } from "./ShadcnAutoBooleanInput.js";
import { makeShadcnAutoDateTimePicker } from "./ShadcnAutoDateTimePicker.js";
import { makeShadcnAutoEncryptedStringInput } from "./ShadcnAutoEncryptedStringInput.js";
import { makeShadcnAutoEnumInput } from "./ShadcnAutoEnumInput.js";
import { makeShadcnAutoFileInput } from "./ShadcnAutoFileInput.js";
import { makeShadcnAutoIdInput } from "./ShadcnAutoIdInput.js";
import { makeShadcnAutoJSONInput } from "./ShadcnAutoJSONInput.js";
import { makeShadcnAutoNumberInput } from "./ShadcnAutoNumberInput.js";
import { makeShadcnAutoPasswordInput } from "./ShadcnAutoPasswordInput.js";
import { makeShadcnAutoRolesInput } from "./ShadcnAutoRolesInput.js";
<<<<<<< HEAD
import { makeShadcnAutoTextInput } from "./ShadcnAutoTextInput.js";
import { makeShadcnAutoRichTextInput } from "./ShadcnautoRichTextInput.js";
=======
import { makeShadcnAutoStringInput } from "./ShadcnAutoStringInput.js";
>>>>>>> 6f402a7a
import { makeShadcnAutoBelongsToInput } from "./relationships/ShadcnAutoBelongsToInput.js";
import { makeShadcnAutoHasManyInput } from "./relationships/ShadcnAutoHasManyInput.js";
export const makeShadcnAutoInput = (
  elements: Pick<
    ShadcnElements,
    | "Input"
    | "Label"
    | "Checkbox"
    | "Button"
    | "Badge"
    | "Command"
    | "CommandInput"
    | "CommandLoading"
    | "CommandItem"
    | "CommandList"
    | "CommandEmpty"
    | "CommandGroup"
    | "Calendar"
    | "Popover"
    | "PopoverTrigger"
    | "PopoverContent"
    | "ScrollArea"
    | "ScrollBar"
    | "Textarea"
  >
) => {
<<<<<<< HEAD
  const inputComponents = {
    idInput: makeShadcnAutoIdInput(elements),
    textInput: makeShadcnAutoTextInput(elements),
    numberInput: makeShadcnAutoNumberInput(elements),
    encryptedInput: makeShadcnAutoEncryptedStringInput(elements),
    passwordInput: makeShadcnAutoPasswordInput(elements),
    booleanInput: makeShadcnAutoBooleanInput(elements),
    belongsToInput: makeShadcnAutoBelongsToInput(elements),
    hasManyInput: makeShadcnAutoHasManyInput(elements),
    rolesInput: makeShadcnAutoRolesInput(elements),
    enumInput: makeShadcnAutoEnumInput(elements),
    dateTimeInput: makeShadcnAutoDateTimePicker(elements),
    jsonInput: makeShadcnAutoJSONInput(elements),
    richTextInput: makeShadcnAutoRichTextInput(elements),
    fileInput: makeShadcnAutoFileInput(elements),
  };
=======
  const AutoIdInput = makeShadcnAutoIdInput(elements);
  const AutoStringInput = makeShadcnAutoStringInput(elements);
  const AutoNumberInput = makeShadcnAutoNumberInput(elements);
  const AutoEncryptedStringInput = makeShadcnAutoEncryptedStringInput(elements);
  const AutoPasswordInput = makeShadcnAutoPasswordInput(elements);
  const AutoBooleanInput = makeShadcnAutoBooleanInput(elements);
  const AutoBelongsToInput = makeShadcnAutoBelongsToInput(elements);
  const AutoHasManyInput = makeShadcnAutoHasManyInput(elements);
  const AutoRolesInput = makeShadcnAutoRolesInput(elements);
  const AutoEnumInput = makeShadcnAutoEnumInput(elements);
  const AutoDateTimePicker = makeShadcnAutoDateTimePicker(elements);
  const AutoJSONInput = makeShadcnAutoJSONInput(elements);
>>>>>>> 6f402a7a

  const AutoInput = autoInput(function AutoInput(props: { field: string; label?: string }) {
    const { metadata } = useFieldMetadata(props.field);
    const config = metadata.configuration;

    switch (config.fieldType) {
      case FieldType.Id:
        return <AutoIdInput {...props} />;
      case FieldType.String:
      case FieldType.Email:
      case FieldType.Color:
      case FieldType.Url:
        return <AutoStringInput {...props} />;
      case FieldType.Number:
        return <AutoNumberInput {...props} />;
      case FieldType.DateTime:
        return <AutoDateTimePicker {...props} />;
      case FieldType.Json:
        return <AutoJSONInput {...props} />;
      case FieldType.Enum:
        return <AutoEnumInput {...props} />;
      case FieldType.RoleAssignments:
        return <AutoRolesInput {...props} />;
      case FieldType.HasOne:
        return null;
      case FieldType.File:
        return inputComponents.fileInput(props);
      case FieldType.HasMany:
        return <AutoHasManyInput {...props} />;
      case FieldType.HasManyThrough:
        return null;
      case FieldType.EncryptedString:
<<<<<<< HEAD
        return inputComponents.encryptedInput(props);
      case FieldType.RichText:
        return inputComponents.richTextInput(props);
=======
        return <AutoEncryptedStringInput {...props} />;
>>>>>>> 6f402a7a
      case FieldType.BelongsTo:
        return <AutoBelongsToInput {...props} />;
      case FieldType.Password:
        return <AutoPasswordInput {...props} />;
      case FieldType.Boolean:
        return <AutoBooleanInput {...props} />;
      default:
        return <AutoStringInput {...props} />;
    }
  });

  AutoInput.displayName = "AutoInput";

  return {
    AutoInput,
    AutoBelongsToInput,
    AutoHasManyInput,
    AutoRolesInput,
    AutoEnumInput,
    AutoJSONInput,
    AutoDateTimePicker,
    AutoPasswordInput,
    AutoBooleanInput,
    AutoEncryptedStringInput,
    AutoStringInput,
    AutoNumberInput,
    AutoIdInput,
  };
};<|MERGE_RESOLUTION|>--- conflicted
+++ resolved
@@ -13,12 +13,8 @@
 import { makeShadcnAutoNumberInput } from "./ShadcnAutoNumberInput.js";
 import { makeShadcnAutoPasswordInput } from "./ShadcnAutoPasswordInput.js";
 import { makeShadcnAutoRolesInput } from "./ShadcnAutoRolesInput.js";
-<<<<<<< HEAD
-import { makeShadcnAutoTextInput } from "./ShadcnAutoTextInput.js";
+import { makeShadcnAutoStringInput } from "./ShadcnAutoStringInput.js";
 import { makeShadcnAutoRichTextInput } from "./ShadcnautoRichTextInput.js";
-=======
-import { makeShadcnAutoStringInput } from "./ShadcnAutoStringInput.js";
->>>>>>> 6f402a7a
 import { makeShadcnAutoBelongsToInput } from "./relationships/ShadcnAutoBelongsToInput.js";
 import { makeShadcnAutoHasManyInput } from "./relationships/ShadcnAutoHasManyInput.js";
 export const makeShadcnAutoInput = (
@@ -45,24 +41,6 @@
     | "Textarea"
   >
 ) => {
-<<<<<<< HEAD
-  const inputComponents = {
-    idInput: makeShadcnAutoIdInput(elements),
-    textInput: makeShadcnAutoTextInput(elements),
-    numberInput: makeShadcnAutoNumberInput(elements),
-    encryptedInput: makeShadcnAutoEncryptedStringInput(elements),
-    passwordInput: makeShadcnAutoPasswordInput(elements),
-    booleanInput: makeShadcnAutoBooleanInput(elements),
-    belongsToInput: makeShadcnAutoBelongsToInput(elements),
-    hasManyInput: makeShadcnAutoHasManyInput(elements),
-    rolesInput: makeShadcnAutoRolesInput(elements),
-    enumInput: makeShadcnAutoEnumInput(elements),
-    dateTimeInput: makeShadcnAutoDateTimePicker(elements),
-    jsonInput: makeShadcnAutoJSONInput(elements),
-    richTextInput: makeShadcnAutoRichTextInput(elements),
-    fileInput: makeShadcnAutoFileInput(elements),
-  };
-=======
   const AutoIdInput = makeShadcnAutoIdInput(elements);
   const AutoStringInput = makeShadcnAutoStringInput(elements);
   const AutoNumberInput = makeShadcnAutoNumberInput(elements);
@@ -75,7 +53,8 @@
   const AutoEnumInput = makeShadcnAutoEnumInput(elements);
   const AutoDateTimePicker = makeShadcnAutoDateTimePicker(elements);
   const AutoJSONInput = makeShadcnAutoJSONInput(elements);
->>>>>>> 6f402a7a
+  const AutoRichTextInput = makeShadcnAutoRichTextInput(elements);
+  const AutoFileInput = makeShadcnAutoFileInput(elements);
 
   const AutoInput = autoInput(function AutoInput(props: { field: string; label?: string }) {
     const { metadata } = useFieldMetadata(props.field);
@@ -101,20 +80,16 @@
         return <AutoRolesInput {...props} />;
       case FieldType.HasOne:
         return null;
+      case FieldType.RichText:
+        return <AutoRichTextInput {...props} />;
       case FieldType.File:
-        return inputComponents.fileInput(props);
+        return <AutoFileInput {...props} />;
       case FieldType.HasMany:
         return <AutoHasManyInput {...props} />;
       case FieldType.HasManyThrough:
         return null;
       case FieldType.EncryptedString:
-<<<<<<< HEAD
-        return inputComponents.encryptedInput(props);
-      case FieldType.RichText:
-        return inputComponents.richTextInput(props);
-=======
         return <AutoEncryptedStringInput {...props} />;
->>>>>>> 6f402a7a
       case FieldType.BelongsTo:
         return <AutoBelongsToInput {...props} />;
       case FieldType.Password:
