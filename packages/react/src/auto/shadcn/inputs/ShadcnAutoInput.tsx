--- conflicted
+++ resolved
@@ -111,13 +111,6 @@
 
   return {
     AutoInput,
-<<<<<<< HEAD
-    AutoBelongsToInput,
-    AutoHasManyInput,
-    AutoHasOneInput,
-    AutoHasManyThroughInput,
-=======
->>>>>>> 32d0383f
     AutoRolesInput,
     AutoFileInput,
     AutoEnumInput,
@@ -131,7 +124,6 @@
     AutoIdInput,
     AutoHiddenInput,
     AutoTextAreaInput,
-
     AutoBelongsToInput,
     AutoHasManyInput,
     AutoHasManyThroughInput,
