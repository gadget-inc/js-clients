{
  "name": "@gadgetinc/api-client-core",
<<<<<<< HEAD
  "version": "0.13.10",
=======
  "version": "0.13.11",
>>>>>>> e3273ee9
  "source": "src/index.ts",
  "main": "dist/src/index.js",
  "types": "dist/src/index.d.ts",
  "files": [
    "Readme.md",
    "dist/src/**/*"
  ],
  "license": "MIT",
  "repository": "github:gadget-inc/js-clients",
  "homepage": "https://github.com/gadget-inc/js-clients/tree/main/packages/api-client-core",
  "scripts": {
    "typecheck": "tsc --noEmit",
    "build": "rm -rf dist && tsc",
    "watch": "rm -rf dist && tsc --watch --preserveWatchOutput",
    "prepublishOnly": "yarn run build",
    "prerelease": "gitpkg publish"
  },
  "dependencies": {
    "@opentelemetry/api": "^1.4.0",
    "@urql/core": "^3.0.1",
    "@urql/exchange-multipart-fetch": "^1.0.1",
    "cross-fetch": "^3.0.6",
    "gql-query-builder": "^3.7.2",
    "graphql": "^16.5.0",
    "graphql-ws": "^5.5.5",
    "isomorphic-ws": "^4.0.1",
    "lodash.clonedeep": "^4.5.0",
    "lodash.isequal": "^4.5.0",
    "ws": "^8.11.0"
  },
  "devDependencies": {
    "@types/lodash.clonedeep": "^4.5.6",
    "@types/lodash.isequal": "^4.5.5",
    "@types/node": "^14.18.26",
    "conditional-type-checks": "^1.0.6",
    "gql-tag": "^1.0.1",
    "nock": "^13.2.9",
    "type-fest": "^3.3.0",
    "typescript": "5.0.4"
  }
}<|MERGE_RESOLUTION|>--- conflicted
+++ resolved
@@ -1,10 +1,6 @@
 {
   "name": "@gadgetinc/api-client-core",
-<<<<<<< HEAD
-  "version": "0.13.10",
-=======
   "version": "0.13.11",
->>>>>>> e3273ee9
   "source": "src/index.ts",
   "main": "dist/src/index.js",
   "types": "dist/src/index.d.ts",
