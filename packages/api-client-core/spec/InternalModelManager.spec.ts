--- conflicted
+++ resolved
@@ -138,7 +138,6 @@
       `);
     });
 
-<<<<<<< HEAD
     describe("properly handles apiIdentifiers styled with Snake Case", () => {
       // snake case example: "api_identifier"
       test("should build a find first query with no options", () => {
@@ -197,7 +196,8 @@
           }
         `);
       });
-=======
+    });
+
     test("should build a create record mutation", () => {
       const result = internalCreateMutation("widget");
 
@@ -236,7 +236,6 @@
       expect(result).toMatch(
         /mutation InternalDeleteManyWidget\(\s*\$search: String\s*\$filter: \[WidgetFilter!\]\s*\) {\s*gadgetMeta {\s*hydrations\(modelName: "widget"\)\s*}\s*internal {\s*deleteManyWidget\(search: \$search, filter: \$filter\) {\s*success\s*errors {\s*... InternalErrorsDetails\s*}\s*}\s*}\s*}/
       );
->>>>>>> 66c0ebd9
     });
   });
 });