import type { SpanOptions } from "@opentelemetry/api";
import { context, SpanStatusCode, trace } from "@opentelemetry/api";
import type { OperationContext, OperationResult, RequestPolicy } from "@urql/core";
import { CombinedError } from "@urql/core";
import { DataHydrator } from "./DataHydrator";
import type { RecordShape } from "./GadgetRecord";
import { GadgetRecord } from "./GadgetRecord";

/**
 * Generic type of the state of any record of a Gadget model
 **/
export type AnyState = string | { [key: string]: AnyState };

/**
 * Error caused by a violated internal expectation that isn't the users fault, but the Gadget platform's. Often the best way to handle is to just retry.
 **/
export class GadgetInternalError extends Error {
  code = "GGT_INTERNAL_ERROR";
  name = "InternalError";

  /** @private */
  statusCode = 500;
  /** @private */
  causedByClient = false;
}

/**
 * An error representing misuse or a violation of the assumptions of the Gadget Client.
 */
export class GadgetClientError extends Error {
  code = "GGT_CLIENT_ERROR";
  name = "ClientError";

  /** @private */
  statusCode = 500;
  /** @private */
  causedByClient = true;
}

/**
 * A Gadget API error with an `code` and `message` describing the error. Most often these errors are caused by invalid input data or by misconfigured Gadget models. Consult the documentation for the specific `code` to learn more.
 **/
export class GadgetOperationError extends Error {
  constructor(incomingMessage: string, readonly code: string) {
    super(incomingMessage.startsWith("GGT_") ? incomingMessage : `${code}: ${incomingMessage}`);
  }
}

/**
 * Interface representing one message on one invalid field for a `InvalidRecordError`
 */
export interface InvalidFieldError {
  /** Which field of a record this error is for */
  apiIdentifier: string;
  /** Human facing string representing the error */
  message: string;
}

/**
 * A client error when the Gadget API closes the connection unexpectedly.
 */
export class GadgetUnexpectedCloseError extends Error {
  code = "GGT_UNKNOWN";
  name = "UnexpectedCloseError";

  /** @private */
  statusCode = 500;
  /** @private */
  causedByClient = false;

  /** The event that caused the unexpected close */
  readonly event: unknown;

  constructor(event: unknown) {
    let message: string;
    if (isCloseEvent(event)) {
      message = `GraphQL websocket closed unexpectedly by the server with error code ${event.code} and reason "${event.reason}"`;
    } else {
      message = "GraphQL websocket closed unexpectedly by the server";
    }

    super(message);
    this.event = event;
  }
}

/**
 * A client error when the client times out waiting for the Gadget API to open websocket connection.
 */
export class GadgetWebsocketConnectionTimeoutError extends Error {
  code = "GGT_WEBSOCKET_CONNECTION_TIMEOUT";
  name = "WebsocketConnectionTimeoutError";

  /** @private */
  statusCode = 500;
  /** @private */
  causedByClient = false;
}

/**
 * A Gadget API error representing a backend validation error on the input data for an action. Thrown when any of the validations configured on a model fail for the given input data. Has a `validationErrors` property describing which fields failed validation, with messages for each.
 **/
export class InvalidRecordError extends Error {
  code = "GGT_INVALID_RECORD";
  name = "InvalidRecordError";

  /** @private */
  statusCode = 422;
  /** @private */
  causedByClient = true;
  /**
   * A list of validation errors for each field that failed validation.
   */
  readonly validationErrors: InvalidFieldError[];
  /**
   * The API identifier of the model for this record which failed to validate
   */
  readonly modelApiIdentifier?: string;
  /**
   * The record that failed to validate, if available
   */
  readonly record?: Record<string, any>;

  constructor(message: string | null, validationErrors: InvalidFieldError[], modelApiIdentifier?: string, record?: Record<string, any>) {
    const firstErrors = validationErrors.slice(0, 3);
    const extraErrorMessage =
      validationErrors.length > 3
        ? `, and ${validationErrors.length - 3} more error${validationErrors.length > 4 ? "s" : ""} need${
            validationErrors.length > 4 ? "" : "s"
          } to be corrected`
        : "";

    super(
      message ??
        `GGT_INVALID_RECORD: ${modelApiIdentifier ?? "Record"} is invalid and can't be saved. ${firstErrors
          .map(({ apiIdentifier, message }) => `${apiIdentifier} ${message}`)
          .join(", ")}${extraErrorMessage}.`
    );

    this.validationErrors = validationErrors;
    this.modelApiIdentifier = modelApiIdentifier;
    this.record = record;
  }
}

/**
 * @deprecated Use `InvalidRecordError` instead, here for backwards compatability
 */
export const GadgetValidationError = InvalidRecordError;

/**
 * A Gadget API error that represents an error from the server. Thrown when the server encounters data that is not unique despite the existence of unique validation on a field. If you receive this error, it is likely that you added a unique validation to a field that has duplicate data.
 */
export class GadgetNonUniqueDataError extends Error {
  code = "GGT_NON_UNIQUE_DATA";
  name = "NonUniqueDataError";

  /** @private */
  statusCode = 417;
  /** @private */
  causedByClient = false;
}

/**
 * A Gadget API error that represents an error where the client asked the server for data that doesn't exist server side.
 */
export class GadgetNotFoundError extends Error {
  code = "GGT_RECORD_NOT_FOUND";
  name = "RecordNotFoundError";

  /** @private */
  statusCode = 404;
  /** @private */
  causedByClient = false;
}

/** All the errors a Gadget operation can throw */
export type GadgetError =
  | GadgetOperationError
  | GadgetInternalError
  | InvalidRecordError
  | GadgetNonUniqueDataError
  | GadgetNotFoundError
  | GadgetUnexpectedCloseError
  | GadgetWebsocketConnectionTimeoutError;

export function assert<T>(value: T | undefined | null, message?: string): T {
  if (!value) {
    throw new Error("assertion error" + (message ? `: ${message}` : ""));
  }
  return value;
}

export const get = (object: Record<string, any> | null | undefined, path: string[]): any => {
  const length = path.length;
  let index = 0;
  while (object != null && index < length) {
    object = object[path[index++]];
  }

  return index && index == length ? object : undefined;
};

export const isCloseEvent = (event: any): event is CloseEvent => event?.type == "close";

<<<<<<< HEAD
export const capitalizeIdentifier = (str: string | undefined | null): string => {
  if (typeof str !== "string") return "";
  return camelize(str, true);
=======
/**
 * Converts a string to camel case, optionally capitalizing the first character.
 * Defaults to capitalizing the first character.
 * @param str
 * @param capitalizeFirstCharacter
 * @returns Camelize string
 */
export const capitalizeIdentifier = (str: string | undefined | null, capitalizeFirstCharacter?: boolean): string => {
  if (typeof str !== "string") return "";
  return camelize(str, capitalizeFirstCharacter);
>>>>>>> e3273ee9
};

const capitalizeFirstCharacter = (str: string) => {
  const result = str === null || str === undefined ? "" : String(str);
  return result.charAt(0).toUpperCase() + result.slice(1);
};

export const camelize = (term: string, uppercaseFirstLetter = true) => {
  let result = "" + term;

  if (uppercaseFirstLetter) {
    result = result.replace(/^[a-z\d]*/, (a) => {
      return capitalizeFirstCharacter(a);
    });
  } else {
    result = result.replace(new RegExp("^(?:(?=\\b|[A-Z_])|\\w)"), (a) => {
      return a.toLowerCase();
    });
  }

  result = result.replace(/(?:_|(\/))([a-z\d]*)/gi, (_match, a, b, _idx, _string) => {
    a || (a = "");
    return "" + a + capitalizeFirstCharacter(b);
  });

  return result;
};

export const sortTypeName = (modelApiIdentifier: string) => `${camelize(modelApiIdentifier)}Sort`;
export const filterTypeName = (modelApiIdentifier: string) => `${camelize(modelApiIdentifier)}Filter`;

export const getNonUniqueDataError = (modelApiIdentifier: string, fieldName: string, fieldValue: string) =>
  new GadgetNonUniqueDataError(
    `More than one record found for ${modelApiIdentifier}.${fieldName} = ${fieldValue}. Please confirm your unique validation is not reporting an error.`
  );

export const getNonNullableError = (response: Result & { fetching: boolean }, dataPath: string[]) => {
  if (response.fetching) {
    return;
  }
  const result = get(response.data, dataPath);
  if (result === undefined) {
    return new GadgetInternalError(
      `Internal Error: Gadget API didn't return expected data. Nothing found in response at ${dataPath.join(".")}`
    );
  } else if (result === null) {
    return new GadgetNotFoundError(`Record Not Found Error: Gadget API returned no data at ${dataPath.join(".")}`);
  }
};

export const assertOperationSuccess = (response: OperationResult<any>, dataPath: string[], throwOnEmptyData = false) => {
  if (response.error) {
    if (response.error instanceof CombinedError && (response.error.networkError as any as Error[])?.length) {
      response.error.message = (response.error.networkError as any as Error[]).map((error) => "[Network] " + error.message).join("\n");
    }
    throw response.error;
  }

  const result = get(response.data, dataPath);
  const edges = get(result, ["edges"]);
  const dataArray = edges ?? result;
  if (result === undefined) {
    throw new GadgetInternalError(
      `Internal Error: Gadget API didn't return expected data. Nothing found in response at ${dataPath.join(".")}`
    );
  } else if (result === null || (throwOnEmptyData && Array.isArray(dataArray) && dataArray.length === 0)) {
    throw new GadgetNotFoundError(`Record Not Found Error: Gadget API returned no data at ${dataPath.join(".")}`);
  }

  return result;
};

export const assertNullableOperationSuccess = (response: OperationResult<any>, dataPath: string[]) => {
  if (response.error) {
    if (response.error instanceof CombinedError && (response.error.networkError as any as Error[])?.length) {
      response.error.message = (response.error.networkError as any as Error[]).map((error) => "[Network] " + error.message).join("\n");
    }
    throw response.error;
  }

  const result = get(response.data, dataPath);
  return result ?? null;
};

export const gadgetErrorFor = (error: Record<string, any>) => {
  if (error.code == "GGT_INVALID_RECORD") {
    return new InvalidRecordError(error.message, error.validationErrors, error.model?.apiIdentifier, error.record);
  } else if (error.code == "GGT_UNKNOWN" && error.message.includes("duplicate key value violates unique constraint")) {
    return new GadgetNonUniqueDataError(error.message);
  } else {
    return new GadgetOperationError(error.message, error.code);
  }
};

export const assertMutationSuccess = (response: OperationResult<any>, dataPath: string[]) => {
  const operationResponse = assertOperationSuccess(response, dataPath);

  if (!operationResponse.success) {
    const firstErrorBlob = operationResponse.errors && operationResponse.errors[0];
    if (firstErrorBlob) {
      throw gadgetErrorFor(firstErrorBlob);
    } else {
      throw new GadgetOperationError(`Gadget API operation not successful.`, "GGT_UNKNOWN");
    }
  }

  return operationResponse;
};

// All of these functions only need the data bit, so narrow the type to make it easier to use these functions
type Result = Pick<OperationResult<any>, "data">;

export const getHydrator = (response: Result) => {
  if (response.data?.gadgetMeta?.hydrations) {
    return new DataHydrator(response.data?.gadgetMeta?.hydrations);
  }
};

export const hydrateRecord = <Shape extends RecordShape = RecordShape>(response: Result, record: any): GadgetRecord<Shape> => {
  const hydrator = getHydrator(response);
  if (hydrator) {
    record = hydrator.apply(record);
  }
  return new GadgetRecord<Shape>(record);
};

export const hydrateRecordArray = <Shape extends RecordShape = any>(response: Result, records: Array<any>) => {
  const hydrator = getHydrator(response);
  if (hydrator) {
    records = hydrator.apply(records) as any;
  }
  return records?.map((record) => new GadgetRecord<Shape>(record));
};

export const hydrateConnection = <Shape extends RecordShape = any>(response: Result, connection: { edges: { node: Node }[] }) => {
  const nodes = connection.edges.map((edge) => edge.node);
  return hydrateRecordArray<Shape>(response, nodes);
};

export const toPrimitiveObject = (value: any): any => {
  if (value != null && typeof value.toJSON === "function") value = value.toJSON();
  if (value === undefined) return undefined;
  if (value === null) return null;
  if (typeof value === "boolean") return value;
  if (typeof value === "string") return value;
  if (typeof value === "number") return Number.isFinite(value) ? value : null;
  if (typeof value === "object") {
    if (Array.isArray(value)) {
      const arr = [];

      for (let i = 0; i < value.length; i++) {
        const v = value[i];
        arr[i] = v === undefined ? null : toPrimitiveObject(v);
      }

      return arr;
    }
    if (Object.prototype.toString.call(value) === "[object Error]") return {};
    if (Object.prototype.toString.call(value) === "[object Object]") {
      const obj: any = {};
      for (const key of Object.keys(value)) {
        const parsed = toPrimitiveObject(value[key]);
        // Remove undefined fields
        if (parsed !== undefined) obj[key] = parsed;
      }
      return obj;
    }
  }
};

export const tracer = trace.getTracer("gadget-api-client");

/**
 * Get a string representing an error that is an `Error` object or anything else that might be `throw`n
 */
export const errorMessage = (error: unknown) => {
  if (typeof error == "string") {
    return error;
  } else if (error && (error as any)?.message) {
    return (error as any).message;
  } else {
    return String(error);
  }
};

/** Wrap a function in tracing, and return it  */
export const traceFunction = <T extends (...args: any[]) => any>(name: string, func: T, options?: SpanOptions): T => {
  return async function (this: any, ...args: Parameters<T>) {
    const span = tracer.startSpan(name, options, context.active());
    return await context.with(trace.setSpan(context.active(), span), async () => {
      try {
        // eslint-disable-next-line @typescript-eslint/await-thenable
        const result = await func.call(this, ...args);
        span.end();
        return result;
      } catch (err) {
        span.setStatus({ code: SpanStatusCode.ERROR, message: errorMessage(err) });
        span.end();
        throw err;
      }
    });
  } as T;
};

export const getCurrentSpan = () => trace.getSpan(context.active());

interface QueryPlan {
  variables: any;
  query: string;
}

interface QueryOptions {
  context?: Partial<OperationContext>;
  pause?: boolean;
  requestPolicy?: RequestPolicy;
}

/** Generate `urql` query argument object, for `useQuery` hook */
export const getQueryArgs = <Plan extends QueryPlan, Options extends QueryOptions>(plan: Plan, options?: Options) => ({
  query: plan.query,
  variables: plan.variables,
  context: options?.context,
  pause: options?.pause,
  requestPolicy: options?.requestPolicy,
});

// Gadget Storage Test Key that minifies well
const key = "gstk";

/** Detect if the window object and window.localStorage or window.sessionStorage objects are functional */
export const storageAvailable = (type: "localStorage" | "sessionStorage") => {
  try {
    const storage = window[type];
    storage.setItem(key, key);
    storage.removeItem(key);
    return true;
  } catch (e) {
    return false;
  }
};<|MERGE_RESOLUTION|>--- conflicted
+++ resolved
@@ -203,11 +203,6 @@
 
 export const isCloseEvent = (event: any): event is CloseEvent => event?.type == "close";
 
-<<<<<<< HEAD
-export const capitalizeIdentifier = (str: string | undefined | null): string => {
-  if (typeof str !== "string") return "";
-  return camelize(str, true);
-=======
 /**
  * Converts a string to camel case, optionally capitalizing the first character.
  * Defaults to capitalizing the first character.
@@ -218,7 +213,6 @@
 export const capitalizeIdentifier = (str: string | undefined | null, capitalizeFirstCharacter?: boolean): string => {
   if (typeof str !== "string") return "";
   return camelize(str, capitalizeFirstCharacter);
->>>>>>> e3273ee9
 };
 
 const capitalizeFirstCharacter = (str: string) => {
